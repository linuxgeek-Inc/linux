/*
 *  kernel/sched/core.c
 *
 *  Kernel scheduler and related syscalls
 *
 *  Copyright (C) 1991-2002  Linus Torvalds
 *
 *  1996-12-23  Modified by Dave Grothe to fix bugs in semaphores and
 *		make semaphores SMP safe
 *  1998-11-19	Implemented schedule_timeout() and related stuff
 *		by Andrea Arcangeli
 *  2002-01-04	New ultra-scalable O(1) scheduler by Ingo Molnar:
 *		hybrid priority-list and round-robin design with
 *		an array-switch method of distributing timeslices
 *		and per-CPU runqueues.  Cleanups and useful suggestions
 *		by Davide Libenzi, preemptible kernel bits by Robert Love.
 *  2003-09-03	Interactivity tuning by Con Kolivas.
 *  2004-04-02	Scheduler domains code by Nick Piggin
 *  2007-04-15  Work begun on replacing all interactivity tuning with a
 *              fair scheduling design by Con Kolivas.
 *  2007-05-05  Load balancing (smp-nice) and other improvements
 *              by Peter Williams
 *  2007-05-06  Interactivity improvements to CFS by Mike Galbraith
 *  2007-07-01  Group scheduling enhancements by Srivatsa Vaddagiri
 *  2007-11-29  RT balancing improvements by Steven Rostedt, Gregory Haskins,
 *              Thomas Gleixner, Mike Kravetz
 */

#include <linux/kasan.h>
#include <linux/mm.h>
#include <linux/module.h>
#include <linux/nmi.h>
#include <linux/init.h>
#include <linux/uaccess.h>
#include <linux/highmem.h>
#include <linux/mmu_context.h>
#include <linux/interrupt.h>
#include <linux/capability.h>
#include <linux/completion.h>
#include <linux/kernel_stat.h>
#include <linux/debug_locks.h>
#include <linux/perf_event.h>
#include <linux/security.h>
#include <linux/notifier.h>
#include <linux/profile.h>
#include <linux/freezer.h>
#include <linux/vmalloc.h>
#include <linux/blkdev.h>
#include <linux/delay.h>
#include <linux/pid_namespace.h>
#include <linux/smp.h>
#include <linux/threads.h>
#include <linux/timer.h>
#include <linux/rcupdate.h>
#include <linux/cpu.h>
#include <linux/cpuset.h>
#include <linux/percpu.h>
#include <linux/proc_fs.h>
#include <linux/seq_file.h>
#include <linux/sysctl.h>
#include <linux/syscalls.h>
#include <linux/times.h>
#include <linux/tsacct_kern.h>
#include <linux/kprobes.h>
#include <linux/delayacct.h>
#include <linux/unistd.h>
#include <linux/pagemap.h>
#include <linux/hrtimer.h>
#include <linux/tick.h>
#include <linux/ctype.h>
#include <linux/ftrace.h>
#include <linux/slab.h>
#include <linux/init_task.h>
#include <linux/context_tracking.h>
#include <linux/compiler.h>
#include <linux/frame.h>

#include <asm/switch_to.h>
#include <asm/tlb.h>
#include <asm/irq_regs.h>
#include <asm/mutex.h>
#ifdef CONFIG_PARAVIRT
#include <asm/paravirt.h>
#endif

#include "sched.h"
#include "../workqueue_internal.h"
#include "../smpboot.h"

#define CREATE_TRACE_POINTS
#include <trace/events/sched.h>

DEFINE_MUTEX(sched_domains_mutex);
DEFINE_PER_CPU_SHARED_ALIGNED(struct rq, runqueues);

static void update_rq_clock_task(struct rq *rq, s64 delta);

void update_rq_clock(struct rq *rq)
{
	s64 delta;

	lockdep_assert_held(&rq->lock);

	if (rq->clock_skip_update & RQCF_ACT_SKIP)
		return;

	delta = sched_clock_cpu(cpu_of(rq)) - rq->clock;
	if (delta < 0)
		return;
	rq->clock += delta;
	update_rq_clock_task(rq, delta);
}

/*
 * Debugging: various feature bits
 */

#define SCHED_FEAT(name, enabled)	\
	(1UL << __SCHED_FEAT_##name) * enabled |

const_debug unsigned int sysctl_sched_features =
#include "features.h"
	0;

#undef SCHED_FEAT

/*
 * Number of tasks to iterate in a single balance run.
 * Limited because this is done with IRQs disabled.
 */
const_debug unsigned int sysctl_sched_nr_migrate = 32;

/*
 * period over which we average the RT time consumption, measured
 * in ms.
 *
 * default: 1s
 */
const_debug unsigned int sysctl_sched_time_avg = MSEC_PER_SEC;

/*
 * period over which we measure -rt task cpu usage in us.
 * default: 1s
 */
unsigned int sysctl_sched_rt_period = 1000000;

__read_mostly int scheduler_running;

/*
 * part of the period that we allow rt tasks to run in us.
 * default: 0.95s
 */
int sysctl_sched_rt_runtime = 950000;

/* cpus with isolated domains */
cpumask_var_t cpu_isolated_map;

/*
 * this_rq_lock - lock this runqueue and disable interrupts.
 */
static struct rq *this_rq_lock(void)
	__acquires(rq->lock)
{
	struct rq *rq;

	local_irq_disable();
	rq = this_rq();
	raw_spin_lock(&rq->lock);

	return rq;
}

/*
 * __task_rq_lock - lock the rq @p resides on.
 */
struct rq *__task_rq_lock(struct task_struct *p, struct rq_flags *rf)
	__acquires(rq->lock)
{
	struct rq *rq;

	lockdep_assert_held(&p->pi_lock);

	for (;;) {
		rq = task_rq(p);
		raw_spin_lock(&rq->lock);
		if (likely(rq == task_rq(p) && !task_on_rq_migrating(p))) {
			rf->cookie = lockdep_pin_lock(&rq->lock);
			return rq;
		}
		raw_spin_unlock(&rq->lock);

		while (unlikely(task_on_rq_migrating(p)))
			cpu_relax();
	}
}

/*
 * task_rq_lock - lock p->pi_lock and lock the rq @p resides on.
 */
struct rq *task_rq_lock(struct task_struct *p, struct rq_flags *rf)
	__acquires(p->pi_lock)
	__acquires(rq->lock)
{
	struct rq *rq;

	for (;;) {
		raw_spin_lock_irqsave(&p->pi_lock, rf->flags);
		rq = task_rq(p);
		raw_spin_lock(&rq->lock);
		/*
		 *	move_queued_task()		task_rq_lock()
		 *
		 *	ACQUIRE (rq->lock)
		 *	[S] ->on_rq = MIGRATING		[L] rq = task_rq()
		 *	WMB (__set_task_cpu())		ACQUIRE (rq->lock);
		 *	[S] ->cpu = new_cpu		[L] task_rq()
		 *					[L] ->on_rq
		 *	RELEASE (rq->lock)
		 *
		 * If we observe the old cpu in task_rq_lock, the acquire of
		 * the old rq->lock will fully serialize against the stores.
		 *
		 * If we observe the new cpu in task_rq_lock, the acquire will
		 * pair with the WMB to ensure we must then also see migrating.
		 */
		if (likely(rq == task_rq(p) && !task_on_rq_migrating(p))) {
			rf->cookie = lockdep_pin_lock(&rq->lock);
			return rq;
		}
		raw_spin_unlock(&rq->lock);
		raw_spin_unlock_irqrestore(&p->pi_lock, rf->flags);

		while (unlikely(task_on_rq_migrating(p)))
			cpu_relax();
	}
}

#ifdef CONFIG_SCHED_HRTICK
/*
 * Use HR-timers to deliver accurate preemption points.
 */

static void hrtick_clear(struct rq *rq)
{
	if (hrtimer_active(&rq->hrtick_timer))
		hrtimer_cancel(&rq->hrtick_timer);
}

/*
 * High-resolution timer tick.
 * Runs from hardirq context with interrupts disabled.
 */
static enum hrtimer_restart hrtick(struct hrtimer *timer)
{
	struct rq *rq = container_of(timer, struct rq, hrtick_timer);

	WARN_ON_ONCE(cpu_of(rq) != smp_processor_id());

	raw_spin_lock(&rq->lock);
	update_rq_clock(rq);
	rq->curr->sched_class->task_tick(rq, rq->curr, 1);
	raw_spin_unlock(&rq->lock);

	return HRTIMER_NORESTART;
}

#ifdef CONFIG_SMP

static void __hrtick_restart(struct rq *rq)
{
	struct hrtimer *timer = &rq->hrtick_timer;

	hrtimer_start_expires(timer, HRTIMER_MODE_ABS_PINNED);
}

/*
 * called from hardirq (IPI) context
 */
static void __hrtick_start(void *arg)
{
	struct rq *rq = arg;

	raw_spin_lock(&rq->lock);
	__hrtick_restart(rq);
	rq->hrtick_csd_pending = 0;
	raw_spin_unlock(&rq->lock);
}

/*
 * Called to set the hrtick timer state.
 *
 * called with rq->lock held and irqs disabled
 */
void hrtick_start(struct rq *rq, u64 delay)
{
	struct hrtimer *timer = &rq->hrtick_timer;
	ktime_t time;
	s64 delta;

	/*
	 * Don't schedule slices shorter than 10000ns, that just
	 * doesn't make sense and can cause timer DoS.
	 */
	delta = max_t(s64, delay, 10000LL);
	time = ktime_add_ns(timer->base->get_time(), delta);

	hrtimer_set_expires(timer, time);

	if (rq == this_rq()) {
		__hrtick_restart(rq);
	} else if (!rq->hrtick_csd_pending) {
		smp_call_function_single_async(cpu_of(rq), &rq->hrtick_csd);
		rq->hrtick_csd_pending = 1;
	}
}

#else
/*
 * Called to set the hrtick timer state.
 *
 * called with rq->lock held and irqs disabled
 */
void hrtick_start(struct rq *rq, u64 delay)
{
	/*
	 * Don't schedule slices shorter than 10000ns, that just
	 * doesn't make sense. Rely on vruntime for fairness.
	 */
	delay = max_t(u64, delay, 10000LL);
	hrtimer_start(&rq->hrtick_timer, ns_to_ktime(delay),
		      HRTIMER_MODE_REL_PINNED);
}
#endif /* CONFIG_SMP */

static void init_rq_hrtick(struct rq *rq)
{
#ifdef CONFIG_SMP
	rq->hrtick_csd_pending = 0;

	rq->hrtick_csd.flags = 0;
	rq->hrtick_csd.func = __hrtick_start;
	rq->hrtick_csd.info = rq;
#endif

	hrtimer_init(&rq->hrtick_timer, CLOCK_MONOTONIC, HRTIMER_MODE_REL);
	rq->hrtick_timer.function = hrtick;
}
#else	/* CONFIG_SCHED_HRTICK */
static inline void hrtick_clear(struct rq *rq)
{
}

static inline void init_rq_hrtick(struct rq *rq)
{
}
#endif	/* CONFIG_SCHED_HRTICK */

/*
 * cmpxchg based fetch_or, macro so it works for different integer types
 */
#define fetch_or(ptr, mask)						\
	({								\
		typeof(ptr) _ptr = (ptr);				\
		typeof(mask) _mask = (mask);				\
		typeof(*_ptr) _old, _val = *_ptr;			\
									\
		for (;;) {						\
			_old = cmpxchg(_ptr, _val, _val | _mask);	\
			if (_old == _val)				\
				break;					\
			_val = _old;					\
		}							\
	_old;								\
})

#if defined(CONFIG_SMP) && defined(TIF_POLLING_NRFLAG)
/*
 * Atomically set TIF_NEED_RESCHED and test for TIF_POLLING_NRFLAG,
 * this avoids any races wrt polling state changes and thereby avoids
 * spurious IPIs.
 */
static bool set_nr_and_not_polling(struct task_struct *p)
{
	struct thread_info *ti = task_thread_info(p);
	return !(fetch_or(&ti->flags, _TIF_NEED_RESCHED) & _TIF_POLLING_NRFLAG);
}

/*
 * Atomically set TIF_NEED_RESCHED if TIF_POLLING_NRFLAG is set.
 *
 * If this returns true, then the idle task promises to call
 * sched_ttwu_pending() and reschedule soon.
 */
static bool set_nr_if_polling(struct task_struct *p)
{
	struct thread_info *ti = task_thread_info(p);
	typeof(ti->flags) old, val = READ_ONCE(ti->flags);

	for (;;) {
		if (!(val & _TIF_POLLING_NRFLAG))
			return false;
		if (val & _TIF_NEED_RESCHED)
			return true;
		old = cmpxchg(&ti->flags, val, val | _TIF_NEED_RESCHED);
		if (old == val)
			break;
		val = old;
	}
	return true;
}

#else
static bool set_nr_and_not_polling(struct task_struct *p)
{
	set_tsk_need_resched(p);
	return true;
}

#ifdef CONFIG_SMP
static bool set_nr_if_polling(struct task_struct *p)
{
	return false;
}
#endif
#endif

void wake_q_add(struct wake_q_head *head, struct task_struct *task)
{
	struct wake_q_node *node = &task->wake_q;

	/*
	 * Atomically grab the task, if ->wake_q is !nil already it means
	 * its already queued (either by us or someone else) and will get the
	 * wakeup due to that.
	 *
	 * This cmpxchg() implies a full barrier, which pairs with the write
	 * barrier implied by the wakeup in wake_up_q().
	 */
	if (cmpxchg(&node->next, NULL, WAKE_Q_TAIL))
		return;

	get_task_struct(task);

	/*
	 * The head is context local, there can be no concurrency.
	 */
	*head->lastp = node;
	head->lastp = &node->next;
}

void wake_up_q(struct wake_q_head *head)
{
	struct wake_q_node *node = head->first;

	while (node != WAKE_Q_TAIL) {
		struct task_struct *task;

		task = container_of(node, struct task_struct, wake_q);
		BUG_ON(!task);
		/* task can safely be re-inserted now */
		node = node->next;
		task->wake_q.next = NULL;

		/*
		 * wake_up_process() implies a wmb() to pair with the queueing
		 * in wake_q_add() so as not to miss wakeups.
		 */
		wake_up_process(task);
		put_task_struct(task);
	}
}

/*
 * resched_curr - mark rq's current task 'to be rescheduled now'.
 *
 * On UP this means the setting of the need_resched flag, on SMP it
 * might also involve a cross-CPU call to trigger the scheduler on
 * the target CPU.
 */
void resched_curr(struct rq *rq)
{
	struct task_struct *curr = rq->curr;
	int cpu;

	lockdep_assert_held(&rq->lock);

	if (test_tsk_need_resched(curr))
		return;

	cpu = cpu_of(rq);

	if (cpu == smp_processor_id()) {
		set_tsk_need_resched(curr);
		set_preempt_need_resched();
		return;
	}

	if (set_nr_and_not_polling(curr))
		smp_send_reschedule(cpu);
	else
		trace_sched_wake_idle_without_ipi(cpu);
}

void resched_cpu(int cpu)
{
	struct rq *rq = cpu_rq(cpu);
	unsigned long flags;

	if (!raw_spin_trylock_irqsave(&rq->lock, flags))
		return;
	resched_curr(rq);
	raw_spin_unlock_irqrestore(&rq->lock, flags);
}

#ifdef CONFIG_SMP
#ifdef CONFIG_NO_HZ_COMMON
/*
 * In the semi idle case, use the nearest busy cpu for migrating timers
 * from an idle cpu.  This is good for power-savings.
 *
 * We don't do similar optimization for completely idle system, as
 * selecting an idle cpu will add more delays to the timers than intended
 * (as that cpu's timer base may not be uptodate wrt jiffies etc).
 */
int get_nohz_timer_target(void)
{
	int i, cpu = smp_processor_id();
	struct sched_domain *sd;

	if (!idle_cpu(cpu) && is_housekeeping_cpu(cpu))
		return cpu;

	rcu_read_lock();
	for_each_domain(cpu, sd) {
		for_each_cpu(i, sched_domain_span(sd)) {
			if (!idle_cpu(i) && is_housekeeping_cpu(cpu)) {
				cpu = i;
				goto unlock;
			}
		}
	}

	if (!is_housekeeping_cpu(cpu))
		cpu = housekeeping_any_cpu();
unlock:
	rcu_read_unlock();
	return cpu;
}
/*
 * When add_timer_on() enqueues a timer into the timer wheel of an
 * idle CPU then this timer might expire before the next timer event
 * which is scheduled to wake up that CPU. In case of a completely
 * idle system the next event might even be infinite time into the
 * future. wake_up_idle_cpu() ensures that the CPU is woken up and
 * leaves the inner idle loop so the newly added timer is taken into
 * account when the CPU goes back to idle and evaluates the timer
 * wheel for the next timer event.
 */
static void wake_up_idle_cpu(int cpu)
{
	struct rq *rq = cpu_rq(cpu);

	if (cpu == smp_processor_id())
		return;

	if (set_nr_and_not_polling(rq->idle))
		smp_send_reschedule(cpu);
	else
		trace_sched_wake_idle_without_ipi(cpu);
}

static bool wake_up_full_nohz_cpu(int cpu)
{
	/*
	 * We just need the target to call irq_exit() and re-evaluate
	 * the next tick. The nohz full kick at least implies that.
	 * If needed we can still optimize that later with an
	 * empty IRQ.
	 */
	if (tick_nohz_full_cpu(cpu)) {
		if (cpu != smp_processor_id() ||
		    tick_nohz_tick_stopped())
			tick_nohz_full_kick_cpu(cpu);
		return true;
	}

	return false;
}

void wake_up_nohz_cpu(int cpu)
{
	if (!wake_up_full_nohz_cpu(cpu))
		wake_up_idle_cpu(cpu);
}

static inline bool got_nohz_idle_kick(void)
{
	int cpu = smp_processor_id();

	if (!test_bit(NOHZ_BALANCE_KICK, nohz_flags(cpu)))
		return false;

	if (idle_cpu(cpu) && !need_resched())
		return true;

	/*
	 * We can't run Idle Load Balance on this CPU for this time so we
	 * cancel it and clear NOHZ_BALANCE_KICK
	 */
	clear_bit(NOHZ_BALANCE_KICK, nohz_flags(cpu));
	return false;
}

#else /* CONFIG_NO_HZ_COMMON */

static inline bool got_nohz_idle_kick(void)
{
	return false;
}

#endif /* CONFIG_NO_HZ_COMMON */

#ifdef CONFIG_NO_HZ_FULL
bool sched_can_stop_tick(struct rq *rq)
{
	int fifo_nr_running;

	/* Deadline tasks, even if single, need the tick */
	if (rq->dl.dl_nr_running)
		return false;

	/*
	 * If there are more than one RR tasks, we need the tick to effect the
	 * actual RR behaviour.
	 */
	if (rq->rt.rr_nr_running) {
		if (rq->rt.rr_nr_running == 1)
			return true;
		else
			return false;
	}

	/*
	 * If there's no RR tasks, but FIFO tasks, we can skip the tick, no
	 * forced preemption between FIFO tasks.
	 */
	fifo_nr_running = rq->rt.rt_nr_running - rq->rt.rr_nr_running;
	if (fifo_nr_running)
		return true;

	/*
	 * If there are no DL,RR/FIFO tasks, there must only be CFS tasks left;
	 * if there's more than one we need the tick for involuntary
	 * preemption.
	 */
	if (rq->nr_running > 1)
		return false;

	return true;
}
#endif /* CONFIG_NO_HZ_FULL */

void sched_avg_update(struct rq *rq)
{
	s64 period = sched_avg_period();

	while ((s64)(rq_clock(rq) - rq->age_stamp) > period) {
		/*
		 * Inline assembly required to prevent the compiler
		 * optimising this loop into a divmod call.
		 * See __iter_div_u64_rem() for another example of this.
		 */
		asm("" : "+rm" (rq->age_stamp));
		rq->age_stamp += period;
		rq->rt_avg /= 2;
	}
}

#endif /* CONFIG_SMP */

#if defined(CONFIG_RT_GROUP_SCHED) || (defined(CONFIG_FAIR_GROUP_SCHED) && \
			(defined(CONFIG_SMP) || defined(CONFIG_CFS_BANDWIDTH)))
/*
 * Iterate task_group tree rooted at *from, calling @down when first entering a
 * node and @up when leaving it for the final time.
 *
 * Caller must hold rcu_lock or sufficient equivalent.
 */
int walk_tg_tree_from(struct task_group *from,
			     tg_visitor down, tg_visitor up, void *data)
{
	struct task_group *parent, *child;
	int ret;

	parent = from;

down:
	ret = (*down)(parent, data);
	if (ret)
		goto out;
	list_for_each_entry_rcu(child, &parent->children, siblings) {
		parent = child;
		goto down;

up:
		continue;
	}
	ret = (*up)(parent, data);
	if (ret || parent == from)
		goto out;

	child = parent;
	parent = parent->parent;
	if (parent)
		goto up;
out:
	return ret;
}

int tg_nop(struct task_group *tg, void *data)
{
	return 0;
}
#endif

static void set_load_weight(struct task_struct *p)
{
	int prio = p->static_prio - MAX_RT_PRIO;
	struct load_weight *load = &p->se.load;

	/*
	 * SCHED_IDLE tasks get minimal weight:
	 */
	if (idle_policy(p->policy)) {
		load->weight = scale_load(WEIGHT_IDLEPRIO);
		load->inv_weight = WMULT_IDLEPRIO;
		return;
	}

	load->weight = scale_load(sched_prio_to_weight[prio]);
	load->inv_weight = sched_prio_to_wmult[prio];
}

static inline void enqueue_task(struct rq *rq, struct task_struct *p, int flags)
{
	update_rq_clock(rq);
	if (!(flags & ENQUEUE_RESTORE))
		sched_info_queued(rq, p);
	p->sched_class->enqueue_task(rq, p, flags);
}

static inline void dequeue_task(struct rq *rq, struct task_struct *p, int flags)
{
	update_rq_clock(rq);
	if (!(flags & DEQUEUE_SAVE))
		sched_info_dequeued(rq, p);
	p->sched_class->dequeue_task(rq, p, flags);
}

void activate_task(struct rq *rq, struct task_struct *p, int flags)
{
	if (task_contributes_to_load(p))
		rq->nr_uninterruptible--;

	enqueue_task(rq, p, flags);
}

void deactivate_task(struct rq *rq, struct task_struct *p, int flags)
{
	if (task_contributes_to_load(p))
		rq->nr_uninterruptible++;

	dequeue_task(rq, p, flags);
}

static void update_rq_clock_task(struct rq *rq, s64 delta)
{
/*
 * In theory, the compile should just see 0 here, and optimize out the call
 * to sched_rt_avg_update. But I don't trust it...
 */
#if defined(CONFIG_IRQ_TIME_ACCOUNTING) || defined(CONFIG_PARAVIRT_TIME_ACCOUNTING)
	s64 steal = 0, irq_delta = 0;
#endif
#ifdef CONFIG_IRQ_TIME_ACCOUNTING
	irq_delta = irq_time_read(cpu_of(rq)) - rq->prev_irq_time;

	/*
	 * Since irq_time is only updated on {soft,}irq_exit, we might run into
	 * this case when a previous update_rq_clock() happened inside a
	 * {soft,}irq region.
	 *
	 * When this happens, we stop ->clock_task and only update the
	 * prev_irq_time stamp to account for the part that fit, so that a next
	 * update will consume the rest. This ensures ->clock_task is
	 * monotonic.
	 *
	 * It does however cause some slight miss-attribution of {soft,}irq
	 * time, a more accurate solution would be to update the irq_time using
	 * the current rq->clock timestamp, except that would require using
	 * atomic ops.
	 */
	if (irq_delta > delta)
		irq_delta = delta;

	rq->prev_irq_time += irq_delta;
	delta -= irq_delta;
#endif
#ifdef CONFIG_PARAVIRT_TIME_ACCOUNTING
	if (static_key_false((&paravirt_steal_rq_enabled))) {
		steal = paravirt_steal_clock(cpu_of(rq));
		steal -= rq->prev_steal_time_rq;

		if (unlikely(steal > delta))
			steal = delta;

		rq->prev_steal_time_rq += steal;
		delta -= steal;
	}
#endif

	rq->clock_task += delta;

#if defined(CONFIG_IRQ_TIME_ACCOUNTING) || defined(CONFIG_PARAVIRT_TIME_ACCOUNTING)
	if ((irq_delta + steal) && sched_feat(NONTASK_CAPACITY))
		sched_rt_avg_update(rq, irq_delta + steal);
#endif
}

void sched_set_stop_task(int cpu, struct task_struct *stop)
{
	struct sched_param param = { .sched_priority = MAX_RT_PRIO - 1 };
	struct task_struct *old_stop = cpu_rq(cpu)->stop;

	if (stop) {
		/*
		 * Make it appear like a SCHED_FIFO task, its something
		 * userspace knows about and won't get confused about.
		 *
		 * Also, it will make PI more or less work without too
		 * much confusion -- but then, stop work should not
		 * rely on PI working anyway.
		 */
		sched_setscheduler_nocheck(stop, SCHED_FIFO, &param);

		stop->sched_class = &stop_sched_class;
	}

	cpu_rq(cpu)->stop = stop;

	if (old_stop) {
		/*
		 * Reset it back to a normal scheduling class so that
		 * it can die in pieces.
		 */
		old_stop->sched_class = &rt_sched_class;
	}
}

/*
 * __normal_prio - return the priority that is based on the static prio
 */
static inline int __normal_prio(struct task_struct *p)
{
	return p->static_prio;
}

/*
 * Calculate the expected normal priority: i.e. priority
 * without taking RT-inheritance into account. Might be
 * boosted by interactivity modifiers. Changes upon fork,
 * setprio syscalls, and whenever the interactivity
 * estimator recalculates.
 */
static inline int normal_prio(struct task_struct *p)
{
	int prio;

	if (task_has_dl_policy(p))
		prio = MAX_DL_PRIO-1;
	else if (task_has_rt_policy(p))
		prio = MAX_RT_PRIO-1 - p->rt_priority;
	else
		prio = __normal_prio(p);
	return prio;
}

/*
 * Calculate the current priority, i.e. the priority
 * taken into account by the scheduler. This value might
 * be boosted by RT tasks, or might be boosted by
 * interactivity modifiers. Will be RT if the task got
 * RT-boosted. If not then it returns p->normal_prio.
 */
static int effective_prio(struct task_struct *p)
{
	p->normal_prio = normal_prio(p);
	/*
	 * If we are RT tasks or we were boosted to RT priority,
	 * keep the priority unchanged. Otherwise, update priority
	 * to the normal priority:
	 */
	if (!rt_prio(p->prio))
		return p->normal_prio;
	return p->prio;
}

/**
 * task_curr - is this task currently executing on a CPU?
 * @p: the task in question.
 *
 * Return: 1 if the task is currently executing. 0 otherwise.
 */
inline int task_curr(const struct task_struct *p)
{
	return cpu_curr(task_cpu(p)) == p;
}

/*
 * switched_from, switched_to and prio_changed must _NOT_ drop rq->lock,
 * use the balance_callback list if you want balancing.
 *
 * this means any call to check_class_changed() must be followed by a call to
 * balance_callback().
 */
static inline void check_class_changed(struct rq *rq, struct task_struct *p,
				       const struct sched_class *prev_class,
				       int oldprio)
{
	if (prev_class != p->sched_class) {
		if (prev_class->switched_from)
			prev_class->switched_from(rq, p);

		p->sched_class->switched_to(rq, p);
	} else if (oldprio != p->prio || dl_task(p))
		p->sched_class->prio_changed(rq, p, oldprio);
}

void check_preempt_curr(struct rq *rq, struct task_struct *p, int flags)
{
	const struct sched_class *class;

	if (p->sched_class == rq->curr->sched_class) {
		rq->curr->sched_class->check_preempt_curr(rq, p, flags);
	} else {
		for_each_class(class) {
			if (class == rq->curr->sched_class)
				break;
			if (class == p->sched_class) {
				resched_curr(rq);
				break;
			}
		}
	}

	/*
	 * A queue event has occurred, and we're going to schedule.  In
	 * this case, we can save a useless back to back clock update.
	 */
	if (task_on_rq_queued(rq->curr) && test_tsk_need_resched(rq->curr))
		rq_clock_skip_update(rq, true);
}

#ifdef CONFIG_SMP
/*
 * This is how migration works:
 *
 * 1) we invoke migration_cpu_stop() on the target CPU using
 *    stop_one_cpu().
 * 2) stopper starts to run (implicitly forcing the migrated thread
 *    off the CPU)
 * 3) it checks whether the migrated task is still in the wrong runqueue.
 * 4) if it's in the wrong runqueue then the migration thread removes
 *    it and puts it into the right queue.
 * 5) stopper completes and stop_one_cpu() returns and the migration
 *    is done.
 */

/*
 * move_queued_task - move a queued task to new rq.
 *
 * Returns (locked) new rq. Old rq's lock is released.
 */
static struct rq *move_queued_task(struct rq *rq, struct task_struct *p, int new_cpu)
{
	lockdep_assert_held(&rq->lock);

	p->on_rq = TASK_ON_RQ_MIGRATING;
	dequeue_task(rq, p, 0);
	set_task_cpu(p, new_cpu);
	raw_spin_unlock(&rq->lock);

	rq = cpu_rq(new_cpu);

	raw_spin_lock(&rq->lock);
	BUG_ON(task_cpu(p) != new_cpu);
	enqueue_task(rq, p, 0);
	p->on_rq = TASK_ON_RQ_QUEUED;
	check_preempt_curr(rq, p, 0);

	return rq;
}

struct migration_arg {
	struct task_struct *task;
	int dest_cpu;
};

/*
 * Move (not current) task off this cpu, onto dest cpu. We're doing
 * this because either it can't run here any more (set_cpus_allowed()
 * away from this CPU, or CPU going down), or because we're
 * attempting to rebalance this task on exec (sched_exec).
 *
 * So we race with normal scheduler movements, but that's OK, as long
 * as the task is no longer on this CPU.
 */
static struct rq *__migrate_task(struct rq *rq, struct task_struct *p, int dest_cpu)
{
	if (unlikely(!cpu_active(dest_cpu)))
		return rq;

	/* Affinity changed (again). */
	if (!cpumask_test_cpu(dest_cpu, tsk_cpus_allowed(p)))
		return rq;

	rq = move_queued_task(rq, p, dest_cpu);

	return rq;
}

/*
 * migration_cpu_stop - this will be executed by a highprio stopper thread
 * and performs thread migration by bumping thread off CPU then
 * 'pushing' onto another runqueue.
 */
static int migration_cpu_stop(void *data)
{
	struct migration_arg *arg = data;
	struct task_struct *p = arg->task;
	struct rq *rq = this_rq();

	/*
	 * The original target cpu might have gone down and we might
	 * be on another cpu but it doesn't matter.
	 */
	local_irq_disable();
	/*
	 * We need to explicitly wake pending tasks before running
	 * __migrate_task() such that we will not miss enforcing cpus_allowed
	 * during wakeups, see set_cpus_allowed_ptr()'s TASK_WAKING test.
	 */
	sched_ttwu_pending();

	raw_spin_lock(&p->pi_lock);
	raw_spin_lock(&rq->lock);
	/*
	 * If task_rq(p) != rq, it cannot be migrated here, because we're
	 * holding rq->lock, if p->on_rq == 0 it cannot get enqueued because
	 * we're holding p->pi_lock.
	 */
	if (task_rq(p) == rq && task_on_rq_queued(p))
		rq = __migrate_task(rq, p, arg->dest_cpu);
	raw_spin_unlock(&rq->lock);
	raw_spin_unlock(&p->pi_lock);

	local_irq_enable();
	return 0;
}

/*
 * sched_class::set_cpus_allowed must do the below, but is not required to
 * actually call this function.
 */
void set_cpus_allowed_common(struct task_struct *p, const struct cpumask *new_mask)
{
	cpumask_copy(&p->cpus_allowed, new_mask);
	p->nr_cpus_allowed = cpumask_weight(new_mask);
}

void do_set_cpus_allowed(struct task_struct *p, const struct cpumask *new_mask)
{
	struct rq *rq = task_rq(p);
	bool queued, running;

	lockdep_assert_held(&p->pi_lock);

	queued = task_on_rq_queued(p);
	running = task_current(rq, p);

	if (queued) {
		/*
		 * Because __kthread_bind() calls this on blocked tasks without
		 * holding rq->lock.
		 */
		lockdep_assert_held(&rq->lock);
		dequeue_task(rq, p, DEQUEUE_SAVE);
	}
	if (running)
		put_prev_task(rq, p);

	p->sched_class->set_cpus_allowed(p, new_mask);

	if (running)
		p->sched_class->set_curr_task(rq);
	if (queued)
		enqueue_task(rq, p, ENQUEUE_RESTORE);
}

/*
 * Change a given task's CPU affinity. Migrate the thread to a
 * proper CPU and schedule it away if the CPU it's executing on
 * is removed from the allowed bitmask.
 *
 * NOTE: the caller must have a valid reference to the task, the
 * task must not exit() & deallocate itself prematurely. The
 * call is not atomic; no spinlocks may be held.
 */
static int __set_cpus_allowed_ptr(struct task_struct *p,
				  const struct cpumask *new_mask, bool check)
{
<<<<<<< HEAD
	unsigned int dest_cpu;
	struct rq_flags rf;
=======
	const struct cpumask *cpu_valid_mask = cpu_active_mask;
	unsigned int dest_cpu;
	unsigned long flags;
>>>>>>> e5ef27d0
	struct rq *rq;
	int ret = 0;

	rq = task_rq_lock(p, &rf);

	if (p->flags & PF_KTHREAD) {
		/*
		 * Kernel threads are allowed on online && !active CPUs
		 */
		cpu_valid_mask = cpu_online_mask;
	}

	/*
	 * Must re-check here, to close a race against __kthread_bind(),
	 * sched_setaffinity() is not guaranteed to observe the flag.
	 */
	if (check && (p->flags & PF_NO_SETAFFINITY)) {
		ret = -EINVAL;
		goto out;
	}

	if (cpumask_equal(&p->cpus_allowed, new_mask))
		goto out;

	if (!cpumask_intersects(new_mask, cpu_valid_mask)) {
		ret = -EINVAL;
		goto out;
	}

	do_set_cpus_allowed(p, new_mask);

	if (p->flags & PF_KTHREAD) {
		/*
		 * For kernel threads that do indeed end up on online &&
		 * !active we want to ensure they are strict per-cpu threads.
		 */
		WARN_ON(cpumask_intersects(new_mask, cpu_online_mask) &&
			!cpumask_intersects(new_mask, cpu_active_mask) &&
			p->nr_cpus_allowed != 1);
	}

	/* Can the task run on the task's current CPU? If so, we're done */
	if (cpumask_test_cpu(task_cpu(p), new_mask))
		goto out;

	dest_cpu = cpumask_any_and(cpu_valid_mask, new_mask);
	if (task_running(rq, p) || p->state == TASK_WAKING) {
		struct migration_arg arg = { p, dest_cpu };
		/* Need help from migration thread: drop lock and wait. */
		task_rq_unlock(rq, p, &rf);
		stop_one_cpu(cpu_of(rq), migration_cpu_stop, &arg);
		tlb_migrate_finish(p->mm);
		return 0;
	} else if (task_on_rq_queued(p)) {
		/*
		 * OK, since we're going to drop the lock immediately
		 * afterwards anyway.
		 */
		lockdep_unpin_lock(&rq->lock, rf.cookie);
		rq = move_queued_task(rq, p, dest_cpu);
		lockdep_repin_lock(&rq->lock, rf.cookie);
	}
out:
	task_rq_unlock(rq, p, &rf);

	return ret;
}

int set_cpus_allowed_ptr(struct task_struct *p, const struct cpumask *new_mask)
{
	return __set_cpus_allowed_ptr(p, new_mask, false);
}
EXPORT_SYMBOL_GPL(set_cpus_allowed_ptr);

void set_task_cpu(struct task_struct *p, unsigned int new_cpu)
{
#ifdef CONFIG_SCHED_DEBUG
	/*
	 * We should never call set_task_cpu() on a blocked task,
	 * ttwu() will sort out the placement.
	 */
	WARN_ON_ONCE(p->state != TASK_RUNNING && p->state != TASK_WAKING &&
			!p->on_rq);

	/*
	 * Migrating fair class task must have p->on_rq = TASK_ON_RQ_MIGRATING,
	 * because schedstat_wait_{start,end} rebase migrating task's wait_start
	 * time relying on p->on_rq.
	 */
	WARN_ON_ONCE(p->state == TASK_RUNNING &&
		     p->sched_class == &fair_sched_class &&
		     (p->on_rq && !task_on_rq_migrating(p)));

#ifdef CONFIG_LOCKDEP
	/*
	 * The caller should hold either p->pi_lock or rq->lock, when changing
	 * a task's CPU. ->pi_lock for waking tasks, rq->lock for runnable tasks.
	 *
	 * sched_move_task() holds both and thus holding either pins the cgroup,
	 * see task_group().
	 *
	 * Furthermore, all task_rq users should acquire both locks, see
	 * task_rq_lock().
	 */
	WARN_ON_ONCE(debug_locks && !(lockdep_is_held(&p->pi_lock) ||
				      lockdep_is_held(&task_rq(p)->lock)));
#endif
#endif

	trace_sched_migrate_task(p, new_cpu);

	if (task_cpu(p) != new_cpu) {
		if (p->sched_class->migrate_task_rq)
			p->sched_class->migrate_task_rq(p);
		p->se.nr_migrations++;
		perf_event_task_migrate(p);
	}

	__set_task_cpu(p, new_cpu);
}

static void __migrate_swap_task(struct task_struct *p, int cpu)
{
	if (task_on_rq_queued(p)) {
		struct rq *src_rq, *dst_rq;

		src_rq = task_rq(p);
		dst_rq = cpu_rq(cpu);

		p->on_rq = TASK_ON_RQ_MIGRATING;
		deactivate_task(src_rq, p, 0);
		set_task_cpu(p, cpu);
		activate_task(dst_rq, p, 0);
		p->on_rq = TASK_ON_RQ_QUEUED;
		check_preempt_curr(dst_rq, p, 0);
	} else {
		/*
		 * Task isn't running anymore; make it appear like we migrated
		 * it before it went to sleep. This means on wakeup we make the
		 * previous cpu our targer instead of where it really is.
		 */
		p->wake_cpu = cpu;
	}
}

struct migration_swap_arg {
	struct task_struct *src_task, *dst_task;
	int src_cpu, dst_cpu;
};

static int migrate_swap_stop(void *data)
{
	struct migration_swap_arg *arg = data;
	struct rq *src_rq, *dst_rq;
	int ret = -EAGAIN;

	if (!cpu_active(arg->src_cpu) || !cpu_active(arg->dst_cpu))
		return -EAGAIN;

	src_rq = cpu_rq(arg->src_cpu);
	dst_rq = cpu_rq(arg->dst_cpu);

	double_raw_lock(&arg->src_task->pi_lock,
			&arg->dst_task->pi_lock);
	double_rq_lock(src_rq, dst_rq);

	if (task_cpu(arg->dst_task) != arg->dst_cpu)
		goto unlock;

	if (task_cpu(arg->src_task) != arg->src_cpu)
		goto unlock;

	if (!cpumask_test_cpu(arg->dst_cpu, tsk_cpus_allowed(arg->src_task)))
		goto unlock;

	if (!cpumask_test_cpu(arg->src_cpu, tsk_cpus_allowed(arg->dst_task)))
		goto unlock;

	__migrate_swap_task(arg->src_task, arg->dst_cpu);
	__migrate_swap_task(arg->dst_task, arg->src_cpu);

	ret = 0;

unlock:
	double_rq_unlock(src_rq, dst_rq);
	raw_spin_unlock(&arg->dst_task->pi_lock);
	raw_spin_unlock(&arg->src_task->pi_lock);

	return ret;
}

/*
 * Cross migrate two tasks
 */
int migrate_swap(struct task_struct *cur, struct task_struct *p)
{
	struct migration_swap_arg arg;
	int ret = -EINVAL;

	arg = (struct migration_swap_arg){
		.src_task = cur,
		.src_cpu = task_cpu(cur),
		.dst_task = p,
		.dst_cpu = task_cpu(p),
	};

	if (arg.src_cpu == arg.dst_cpu)
		goto out;

	/*
	 * These three tests are all lockless; this is OK since all of them
	 * will be re-checked with proper locks held further down the line.
	 */
	if (!cpu_active(arg.src_cpu) || !cpu_active(arg.dst_cpu))
		goto out;

	if (!cpumask_test_cpu(arg.dst_cpu, tsk_cpus_allowed(arg.src_task)))
		goto out;

	if (!cpumask_test_cpu(arg.src_cpu, tsk_cpus_allowed(arg.dst_task)))
		goto out;

	trace_sched_swap_numa(cur, arg.src_cpu, p, arg.dst_cpu);
	ret = stop_two_cpus(arg.dst_cpu, arg.src_cpu, migrate_swap_stop, &arg);

out:
	return ret;
}

/*
 * wait_task_inactive - wait for a thread to unschedule.
 *
 * If @match_state is nonzero, it's the @p->state value just checked and
 * not expected to change.  If it changes, i.e. @p might have woken up,
 * then return zero.  When we succeed in waiting for @p to be off its CPU,
 * we return a positive number (its total switch count).  If a second call
 * a short while later returns the same number, the caller can be sure that
 * @p has remained unscheduled the whole time.
 *
 * The caller must ensure that the task *will* unschedule sometime soon,
 * else this function might spin for a *long* time. This function can't
 * be called with interrupts off, or it may introduce deadlock with
 * smp_call_function() if an IPI is sent by the same process we are
 * waiting to become inactive.
 */
unsigned long wait_task_inactive(struct task_struct *p, long match_state)
{
	int running, queued;
	struct rq_flags rf;
	unsigned long ncsw;
	struct rq *rq;

	for (;;) {
		/*
		 * We do the initial early heuristics without holding
		 * any task-queue locks at all. We'll only try to get
		 * the runqueue lock when things look like they will
		 * work out!
		 */
		rq = task_rq(p);

		/*
		 * If the task is actively running on another CPU
		 * still, just relax and busy-wait without holding
		 * any locks.
		 *
		 * NOTE! Since we don't hold any locks, it's not
		 * even sure that "rq" stays as the right runqueue!
		 * But we don't care, since "task_running()" will
		 * return false if the runqueue has changed and p
		 * is actually now running somewhere else!
		 */
		while (task_running(rq, p)) {
			if (match_state && unlikely(p->state != match_state))
				return 0;
			cpu_relax();
		}

		/*
		 * Ok, time to look more closely! We need the rq
		 * lock now, to be *sure*. If we're wrong, we'll
		 * just go back and repeat.
		 */
		rq = task_rq_lock(p, &rf);
		trace_sched_wait_task(p);
		running = task_running(rq, p);
		queued = task_on_rq_queued(p);
		ncsw = 0;
		if (!match_state || p->state == match_state)
			ncsw = p->nvcsw | LONG_MIN; /* sets MSB */
		task_rq_unlock(rq, p, &rf);

		/*
		 * If it changed from the expected state, bail out now.
		 */
		if (unlikely(!ncsw))
			break;

		/*
		 * Was it really running after all now that we
		 * checked with the proper locks actually held?
		 *
		 * Oops. Go back and try again..
		 */
		if (unlikely(running)) {
			cpu_relax();
			continue;
		}

		/*
		 * It's not enough that it's not actively running,
		 * it must be off the runqueue _entirely_, and not
		 * preempted!
		 *
		 * So if it was still runnable (but just not actively
		 * running right now), it's preempted, and we should
		 * yield - it could be a while.
		 */
		if (unlikely(queued)) {
			ktime_t to = ktime_set(0, NSEC_PER_SEC/HZ);

			set_current_state(TASK_UNINTERRUPTIBLE);
			schedule_hrtimeout(&to, HRTIMER_MODE_REL);
			continue;
		}

		/*
		 * Ahh, all good. It wasn't running, and it wasn't
		 * runnable, which means that it will never become
		 * running in the future either. We're all done!
		 */
		break;
	}

	return ncsw;
}

/***
 * kick_process - kick a running thread to enter/exit the kernel
 * @p: the to-be-kicked thread
 *
 * Cause a process which is running on another CPU to enter
 * kernel-mode, without any delay. (to get signals handled.)
 *
 * NOTE: this function doesn't have to take the runqueue lock,
 * because all it wants to ensure is that the remote task enters
 * the kernel. If the IPI races and the task has been migrated
 * to another CPU then no harm is done and the purpose has been
 * achieved as well.
 */
void kick_process(struct task_struct *p)
{
	int cpu;

	preempt_disable();
	cpu = task_cpu(p);
	if ((cpu != smp_processor_id()) && task_curr(p))
		smp_send_reschedule(cpu);
	preempt_enable();
}
EXPORT_SYMBOL_GPL(kick_process);

/*
 * ->cpus_allowed is protected by both rq->lock and p->pi_lock
 *
 * A few notes on cpu_active vs cpu_online:
 *
 *  - cpu_active must be a subset of cpu_online
 *
 *  - on cpu-up we allow per-cpu kthreads on the online && !active cpu,
 *    see __set_cpus_allowed_ptr(). At this point the newly online
 *    cpu isn't yet part of the sched domains, and balancing will not
 *    see it.
 *
 *  - on cpu-down we clear cpu_active() to mask the sched domains and
 *    avoid the load balancer to place new tasks on the to be removed
 *    cpu. Existing tasks will remain running there and will be taken
 *    off.
 *
 * This means that fallback selection must not select !active CPUs.
 * And can assume that any active CPU must be online. Conversely
 * select_task_rq() below may allow selection of !active CPUs in order
 * to satisfy the above rules.
 */
static int select_fallback_rq(int cpu, struct task_struct *p)
{
	int nid = cpu_to_node(cpu);
	const struct cpumask *nodemask = NULL;
	enum { cpuset, possible, fail } state = cpuset;
	int dest_cpu;

	/*
	 * If the node that the cpu is on has been offlined, cpu_to_node()
	 * will return -1. There is no cpu on the node, and we should
	 * select the cpu on the other node.
	 */
	if (nid != -1) {
		nodemask = cpumask_of_node(nid);

		/* Look for allowed, online CPU in same node. */
		for_each_cpu(dest_cpu, nodemask) {
			if (!cpu_active(dest_cpu))
				continue;
			if (cpumask_test_cpu(dest_cpu, tsk_cpus_allowed(p)))
				return dest_cpu;
		}
	}

	for (;;) {
		/* Any allowed, online CPU? */
		for_each_cpu(dest_cpu, tsk_cpus_allowed(p)) {
			if (!cpu_active(dest_cpu))
				continue;
			goto out;
		}

		/* No more Mr. Nice Guy. */
		switch (state) {
		case cpuset:
			if (IS_ENABLED(CONFIG_CPUSETS)) {
				cpuset_cpus_allowed_fallback(p);
				state = possible;
				break;
			}
			/* fall-through */
		case possible:
			do_set_cpus_allowed(p, cpu_possible_mask);
			state = fail;
			break;

		case fail:
			BUG();
			break;
		}
	}

out:
	if (state != cpuset) {
		/*
		 * Don't tell them about moving exiting tasks or
		 * kernel threads (both mm NULL), since they never
		 * leave kernel.
		 */
		if (p->mm && printk_ratelimit()) {
			printk_deferred("process %d (%s) no longer affine to cpu%d\n",
					task_pid_nr(p), p->comm, cpu);
		}
	}

	return dest_cpu;
}

/*
 * The caller (fork, wakeup) owns p->pi_lock, ->cpus_allowed is stable.
 */
static inline
int select_task_rq(struct task_struct *p, int cpu, int sd_flags, int wake_flags)
{
	lockdep_assert_held(&p->pi_lock);

	if (p->nr_cpus_allowed > 1)
		cpu = p->sched_class->select_task_rq(p, cpu, sd_flags, wake_flags);
	else
		cpu = cpumask_any(tsk_cpus_allowed(p));

	/*
	 * In order not to call set_task_cpu() on a blocking task we need
	 * to rely on ttwu() to place the task on a valid ->cpus_allowed
	 * cpu.
	 *
	 * Since this is common to all placement strategies, this lives here.
	 *
	 * [ this allows ->select_task() to simply return task_cpu(p) and
	 *   not worry about this generic constraint ]
	 */
	if (unlikely(!cpumask_test_cpu(cpu, tsk_cpus_allowed(p)) ||
		     !cpu_online(cpu)))
		cpu = select_fallback_rq(task_cpu(p), p);

	return cpu;
}

static void update_avg(u64 *avg, u64 sample)
{
	s64 diff = sample - *avg;
	*avg += diff >> 3;
}

#else

static inline int __set_cpus_allowed_ptr(struct task_struct *p,
					 const struct cpumask *new_mask, bool check)
{
	return set_cpus_allowed_ptr(p, new_mask);
}

#endif /* CONFIG_SMP */

static void
ttwu_stat(struct task_struct *p, int cpu, int wake_flags)
{
#ifdef CONFIG_SCHEDSTATS
	struct rq *rq = this_rq();

#ifdef CONFIG_SMP
	int this_cpu = smp_processor_id();

	if (cpu == this_cpu) {
		schedstat_inc(rq, ttwu_local);
		schedstat_inc(p, se.statistics.nr_wakeups_local);
	} else {
		struct sched_domain *sd;

		schedstat_inc(p, se.statistics.nr_wakeups_remote);
		rcu_read_lock();
		for_each_domain(this_cpu, sd) {
			if (cpumask_test_cpu(cpu, sched_domain_span(sd))) {
				schedstat_inc(sd, ttwu_wake_remote);
				break;
			}
		}
		rcu_read_unlock();
	}

	if (wake_flags & WF_MIGRATED)
		schedstat_inc(p, se.statistics.nr_wakeups_migrate);

#endif /* CONFIG_SMP */

	schedstat_inc(rq, ttwu_count);
	schedstat_inc(p, se.statistics.nr_wakeups);

	if (wake_flags & WF_SYNC)
		schedstat_inc(p, se.statistics.nr_wakeups_sync);

#endif /* CONFIG_SCHEDSTATS */
}

static inline void ttwu_activate(struct rq *rq, struct task_struct *p, int en_flags)
{
	activate_task(rq, p, en_flags);
	p->on_rq = TASK_ON_RQ_QUEUED;

	/* if a worker is waking up, notify workqueue */
	if (p->flags & PF_WQ_WORKER)
		wq_worker_waking_up(p, cpu_of(rq));
}

/*
 * Mark the task runnable and perform wakeup-preemption.
 */
static void ttwu_do_wakeup(struct rq *rq, struct task_struct *p, int wake_flags,
			   struct pin_cookie cookie)
{
	check_preempt_curr(rq, p, wake_flags);
	p->state = TASK_RUNNING;
	trace_sched_wakeup(p);

#ifdef CONFIG_SMP
	if (p->sched_class->task_woken) {
		/*
		 * Our task @p is fully woken up and running; so its safe to
		 * drop the rq->lock, hereafter rq is only used for statistics.
		 */
		lockdep_unpin_lock(&rq->lock, cookie);
		p->sched_class->task_woken(rq, p);
		lockdep_repin_lock(&rq->lock, cookie);
	}

	if (rq->idle_stamp) {
		u64 delta = rq_clock(rq) - rq->idle_stamp;
		u64 max = 2*rq->max_idle_balance_cost;

		update_avg(&rq->avg_idle, delta);

		if (rq->avg_idle > max)
			rq->avg_idle = max;

		rq->idle_stamp = 0;
	}
#endif
}

static void
ttwu_do_activate(struct rq *rq, struct task_struct *p, int wake_flags,
		 struct pin_cookie cookie)
{
	lockdep_assert_held(&rq->lock);

#ifdef CONFIG_SMP
	if (p->sched_contributes_to_load)
		rq->nr_uninterruptible--;
#endif

	ttwu_activate(rq, p, ENQUEUE_WAKEUP | ENQUEUE_WAKING);
	ttwu_do_wakeup(rq, p, wake_flags, cookie);
}

/*
 * Called in case the task @p isn't fully descheduled from its runqueue,
 * in this case we must do a remote wakeup. Its a 'light' wakeup though,
 * since all we need to do is flip p->state to TASK_RUNNING, since
 * the task is still ->on_rq.
 */
static int ttwu_remote(struct task_struct *p, int wake_flags)
{
	struct rq_flags rf;
	struct rq *rq;
	int ret = 0;

	rq = __task_rq_lock(p, &rf);
	if (task_on_rq_queued(p)) {
		/* check_preempt_curr() may use rq clock */
		update_rq_clock(rq);
		ttwu_do_wakeup(rq, p, wake_flags, rf.cookie);
		ret = 1;
	}
	__task_rq_unlock(rq, &rf);

	return ret;
}

#ifdef CONFIG_SMP
void sched_ttwu_pending(void)
{
	struct rq *rq = this_rq();
	struct llist_node *llist = llist_del_all(&rq->wake_list);
	struct pin_cookie cookie;
	struct task_struct *p;
	unsigned long flags;

	if (!llist)
		return;

	raw_spin_lock_irqsave(&rq->lock, flags);
	cookie = lockdep_pin_lock(&rq->lock);

	while (llist) {
		p = llist_entry(llist, struct task_struct, wake_entry);
		llist = llist_next(llist);
		ttwu_do_activate(rq, p, 0, cookie);
	}

	lockdep_unpin_lock(&rq->lock, cookie);
	raw_spin_unlock_irqrestore(&rq->lock, flags);
}

void scheduler_ipi(void)
{
	/*
	 * Fold TIF_NEED_RESCHED into the preempt_count; anybody setting
	 * TIF_NEED_RESCHED remotely (for the first time) will also send
	 * this IPI.
	 */
	preempt_fold_need_resched();

	if (llist_empty(&this_rq()->wake_list) && !got_nohz_idle_kick())
		return;

	/*
	 * Not all reschedule IPI handlers call irq_enter/irq_exit, since
	 * traditionally all their work was done from the interrupt return
	 * path. Now that we actually do some work, we need to make sure
	 * we do call them.
	 *
	 * Some archs already do call them, luckily irq_enter/exit nest
	 * properly.
	 *
	 * Arguably we should visit all archs and update all handlers,
	 * however a fair share of IPIs are still resched only so this would
	 * somewhat pessimize the simple resched case.
	 */
	irq_enter();
	sched_ttwu_pending();

	/*
	 * Check if someone kicked us for doing the nohz idle load balance.
	 */
	if (unlikely(got_nohz_idle_kick())) {
		this_rq()->idle_balance = 1;
		raise_softirq_irqoff(SCHED_SOFTIRQ);
	}
	irq_exit();
}

static void ttwu_queue_remote(struct task_struct *p, int cpu)
{
	struct rq *rq = cpu_rq(cpu);

	if (llist_add(&p->wake_entry, &cpu_rq(cpu)->wake_list)) {
		if (!set_nr_if_polling(rq->idle))
			smp_send_reschedule(cpu);
		else
			trace_sched_wake_idle_without_ipi(cpu);
	}
}

void wake_up_if_idle(int cpu)
{
	struct rq *rq = cpu_rq(cpu);
	unsigned long flags;

	rcu_read_lock();

	if (!is_idle_task(rcu_dereference(rq->curr)))
		goto out;

	if (set_nr_if_polling(rq->idle)) {
		trace_sched_wake_idle_without_ipi(cpu);
	} else {
		raw_spin_lock_irqsave(&rq->lock, flags);
		if (is_idle_task(rq->curr))
			smp_send_reschedule(cpu);
		/* Else cpu is not in idle, do nothing here */
		raw_spin_unlock_irqrestore(&rq->lock, flags);
	}

out:
	rcu_read_unlock();
}

bool cpus_share_cache(int this_cpu, int that_cpu)
{
	return per_cpu(sd_llc_id, this_cpu) == per_cpu(sd_llc_id, that_cpu);
}
#endif /* CONFIG_SMP */

static void ttwu_queue(struct task_struct *p, int cpu)
{
	struct rq *rq = cpu_rq(cpu);
	struct pin_cookie cookie;

#if defined(CONFIG_SMP)
	if (sched_feat(TTWU_QUEUE) && !cpus_share_cache(smp_processor_id(), cpu)) {
		sched_clock_cpu(cpu); /* sync clocks x-cpu */
		ttwu_queue_remote(p, cpu);
		return;
	}
#endif

	raw_spin_lock(&rq->lock);
	cookie = lockdep_pin_lock(&rq->lock);
	ttwu_do_activate(rq, p, 0, cookie);
	lockdep_unpin_lock(&rq->lock, cookie);
	raw_spin_unlock(&rq->lock);
}

/*
 * Notes on Program-Order guarantees on SMP systems.
 *
 *  MIGRATION
 *
 * The basic program-order guarantee on SMP systems is that when a task [t]
 * migrates, all its activity on its old cpu [c0] happens-before any subsequent
 * execution on its new cpu [c1].
 *
 * For migration (of runnable tasks) this is provided by the following means:
 *
 *  A) UNLOCK of the rq(c0)->lock scheduling out task t
 *  B) migration for t is required to synchronize *both* rq(c0)->lock and
 *     rq(c1)->lock (if not at the same time, then in that order).
 *  C) LOCK of the rq(c1)->lock scheduling in task
 *
 * Transitivity guarantees that B happens after A and C after B.
 * Note: we only require RCpc transitivity.
 * Note: the cpu doing B need not be c0 or c1
 *
 * Example:
 *
 *   CPU0            CPU1            CPU2
 *
 *   LOCK rq(0)->lock
 *   sched-out X
 *   sched-in Y
 *   UNLOCK rq(0)->lock
 *
 *                                   LOCK rq(0)->lock // orders against CPU0
 *                                   dequeue X
 *                                   UNLOCK rq(0)->lock
 *
 *                                   LOCK rq(1)->lock
 *                                   enqueue X
 *                                   UNLOCK rq(1)->lock
 *
 *                   LOCK rq(1)->lock // orders against CPU2
 *                   sched-out Z
 *                   sched-in X
 *                   UNLOCK rq(1)->lock
 *
 *
 *  BLOCKING -- aka. SLEEP + WAKEUP
 *
 * For blocking we (obviously) need to provide the same guarantee as for
 * migration. However the means are completely different as there is no lock
 * chain to provide order. Instead we do:
 *
 *   1) smp_store_release(X->on_cpu, 0)
 *   2) smp_cond_acquire(!X->on_cpu)
 *
 * Example:
 *
 *   CPU0 (schedule)  CPU1 (try_to_wake_up) CPU2 (schedule)
 *
 *   LOCK rq(0)->lock LOCK X->pi_lock
 *   dequeue X
 *   sched-out X
 *   smp_store_release(X->on_cpu, 0);
 *
 *                    smp_cond_acquire(!X->on_cpu);
 *                    X->state = WAKING
 *                    set_task_cpu(X,2)
 *
 *                    LOCK rq(2)->lock
 *                    enqueue X
 *                    X->state = RUNNING
 *                    UNLOCK rq(2)->lock
 *
 *                                          LOCK rq(2)->lock // orders against CPU1
 *                                          sched-out Z
 *                                          sched-in X
 *                                          UNLOCK rq(2)->lock
 *
 *                    UNLOCK X->pi_lock
 *   UNLOCK rq(0)->lock
 *
 *
 * However; for wakeups there is a second guarantee we must provide, namely we
 * must observe the state that lead to our wakeup. That is, not only must our
 * task observe its own prior state, it must also observe the stores prior to
 * its wakeup.
 *
 * This means that any means of doing remote wakeups must order the CPU doing
 * the wakeup against the CPU the task is going to end up running on. This,
 * however, is already required for the regular Program-Order guarantee above,
 * since the waking CPU is the one issueing the ACQUIRE (smp_cond_acquire).
 *
 */

/**
 * try_to_wake_up - wake up a thread
 * @p: the thread to be awakened
 * @state: the mask of task states that can be woken
 * @wake_flags: wake modifier flags (WF_*)
 *
 * Put it on the run-queue if it's not already there. The "current"
 * thread is always on the run-queue (except when the actual
 * re-schedule is in progress), and as such you're allowed to do
 * the simpler "current->state = TASK_RUNNING" to mark yourself
 * runnable without the overhead of this.
 *
 * Return: %true if @p was woken up, %false if it was already running.
 * or @state didn't match @p's state.
 */
static int
try_to_wake_up(struct task_struct *p, unsigned int state, int wake_flags)
{
	unsigned long flags;
	int cpu, success = 0;

	/*
	 * If we are going to wake up a thread waiting for CONDITION we
	 * need to ensure that CONDITION=1 done by the caller can not be
	 * reordered with p->state check below. This pairs with mb() in
	 * set_current_state() the waiting thread does.
	 */
	smp_mb__before_spinlock();
	raw_spin_lock_irqsave(&p->pi_lock, flags);
	if (!(p->state & state))
		goto out;

	trace_sched_waking(p);

	success = 1; /* we're going to change ->state */
	cpu = task_cpu(p);

	if (p->on_rq && ttwu_remote(p, wake_flags))
		goto stat;

#ifdef CONFIG_SMP
	/*
	 * Ensure we load p->on_cpu _after_ p->on_rq, otherwise it would be
	 * possible to, falsely, observe p->on_cpu == 0.
	 *
	 * One must be running (->on_cpu == 1) in order to remove oneself
	 * from the runqueue.
	 *
	 *  [S] ->on_cpu = 1;	[L] ->on_rq
	 *      UNLOCK rq->lock
	 *			RMB
	 *      LOCK   rq->lock
	 *  [S] ->on_rq = 0;    [L] ->on_cpu
	 *
	 * Pairs with the full barrier implied in the UNLOCK+LOCK on rq->lock
	 * from the consecutive calls to schedule(); the first switching to our
	 * task, the second putting it to sleep.
	 */
	smp_rmb();

	/*
	 * If the owning (remote) cpu is still in the middle of schedule() with
	 * this task as prev, wait until its done referencing the task.
	 *
	 * Pairs with the smp_store_release() in finish_lock_switch().
	 *
	 * This ensures that tasks getting woken will be fully ordered against
	 * their previous state and preserve Program Order.
	 */
	smp_cond_acquire(!p->on_cpu);

	p->sched_contributes_to_load = !!task_contributes_to_load(p);
	p->state = TASK_WAKING;

	if (p->sched_class->task_waking)
		p->sched_class->task_waking(p);

	cpu = select_task_rq(p, p->wake_cpu, SD_BALANCE_WAKE, wake_flags);
	if (task_cpu(p) != cpu) {
		wake_flags |= WF_MIGRATED;
		set_task_cpu(p, cpu);
	}
#endif /* CONFIG_SMP */

	ttwu_queue(p, cpu);
stat:
	if (schedstat_enabled())
		ttwu_stat(p, cpu, wake_flags);
out:
	raw_spin_unlock_irqrestore(&p->pi_lock, flags);

	return success;
}

/**
 * try_to_wake_up_local - try to wake up a local task with rq lock held
 * @p: the thread to be awakened
 *
 * Put @p on the run-queue if it's not already there. The caller must
 * ensure that this_rq() is locked, @p is bound to this_rq() and not
 * the current task.
 */
static void try_to_wake_up_local(struct task_struct *p, struct pin_cookie cookie)
{
	struct rq *rq = task_rq(p);

	if (WARN_ON_ONCE(rq != this_rq()) ||
	    WARN_ON_ONCE(p == current))
		return;

	lockdep_assert_held(&rq->lock);

	if (!raw_spin_trylock(&p->pi_lock)) {
		/*
		 * This is OK, because current is on_cpu, which avoids it being
		 * picked for load-balance and preemption/IRQs are still
		 * disabled avoiding further scheduler activity on it and we've
		 * not yet picked a replacement task.
		 */
		lockdep_unpin_lock(&rq->lock, cookie);
		raw_spin_unlock(&rq->lock);
		raw_spin_lock(&p->pi_lock);
		raw_spin_lock(&rq->lock);
		lockdep_repin_lock(&rq->lock, cookie);
	}

	if (!(p->state & TASK_NORMAL))
		goto out;

	trace_sched_waking(p);

	if (!task_on_rq_queued(p))
		ttwu_activate(rq, p, ENQUEUE_WAKEUP);

	ttwu_do_wakeup(rq, p, 0, cookie);
	if (schedstat_enabled())
		ttwu_stat(p, smp_processor_id(), 0);
out:
	raw_spin_unlock(&p->pi_lock);
}

/**
 * wake_up_process - Wake up a specific process
 * @p: The process to be woken up.
 *
 * Attempt to wake up the nominated process and move it to the set of runnable
 * processes.
 *
 * Return: 1 if the process was woken up, 0 if it was already running.
 *
 * It may be assumed that this function implies a write memory barrier before
 * changing the task state if and only if any tasks are woken up.
 */
int wake_up_process(struct task_struct *p)
{
	return try_to_wake_up(p, TASK_NORMAL, 0);
}
EXPORT_SYMBOL(wake_up_process);

int wake_up_state(struct task_struct *p, unsigned int state)
{
	return try_to_wake_up(p, state, 0);
}

/*
 * This function clears the sched_dl_entity static params.
 */
void __dl_clear_params(struct task_struct *p)
{
	struct sched_dl_entity *dl_se = &p->dl;

	dl_se->dl_runtime = 0;
	dl_se->dl_deadline = 0;
	dl_se->dl_period = 0;
	dl_se->flags = 0;
	dl_se->dl_bw = 0;

	dl_se->dl_throttled = 0;
	dl_se->dl_yielded = 0;
}

/*
 * Perform scheduler related setup for a newly forked process p.
 * p is forked by current.
 *
 * __sched_fork() is basic setup used by init_idle() too:
 */
static void __sched_fork(unsigned long clone_flags, struct task_struct *p)
{
	p->on_rq			= 0;

	p->se.on_rq			= 0;
	p->se.exec_start		= 0;
	p->se.sum_exec_runtime		= 0;
	p->se.prev_sum_exec_runtime	= 0;
	p->se.nr_migrations		= 0;
	p->se.vruntime			= 0;
	INIT_LIST_HEAD(&p->se.group_node);

#ifdef CONFIG_FAIR_GROUP_SCHED
	p->se.cfs_rq			= NULL;
#endif

#ifdef CONFIG_SCHEDSTATS
	/* Even if schedstat is disabled, there should not be garbage */
	memset(&p->se.statistics, 0, sizeof(p->se.statistics));
#endif

	RB_CLEAR_NODE(&p->dl.rb_node);
	init_dl_task_timer(&p->dl);
	__dl_clear_params(p);

	INIT_LIST_HEAD(&p->rt.run_list);
	p->rt.timeout		= 0;
	p->rt.time_slice	= sched_rr_timeslice;
	p->rt.on_rq		= 0;
	p->rt.on_list		= 0;

#ifdef CONFIG_PREEMPT_NOTIFIERS
	INIT_HLIST_HEAD(&p->preempt_notifiers);
#endif

#ifdef CONFIG_NUMA_BALANCING
	if (p->mm && atomic_read(&p->mm->mm_users) == 1) {
		p->mm->numa_next_scan = jiffies + msecs_to_jiffies(sysctl_numa_balancing_scan_delay);
		p->mm->numa_scan_seq = 0;
	}

	if (clone_flags & CLONE_VM)
		p->numa_preferred_nid = current->numa_preferred_nid;
	else
		p->numa_preferred_nid = -1;

	p->node_stamp = 0ULL;
	p->numa_scan_seq = p->mm ? p->mm->numa_scan_seq : 0;
	p->numa_scan_period = sysctl_numa_balancing_scan_delay;
	p->numa_work.next = &p->numa_work;
	p->numa_faults = NULL;
	p->last_task_numa_placement = 0;
	p->last_sum_exec_runtime = 0;

	p->numa_group = NULL;
#endif /* CONFIG_NUMA_BALANCING */
}

DEFINE_STATIC_KEY_FALSE(sched_numa_balancing);

#ifdef CONFIG_NUMA_BALANCING

void set_numabalancing_state(bool enabled)
{
	if (enabled)
		static_branch_enable(&sched_numa_balancing);
	else
		static_branch_disable(&sched_numa_balancing);
}

#ifdef CONFIG_PROC_SYSCTL
int sysctl_numa_balancing(struct ctl_table *table, int write,
			 void __user *buffer, size_t *lenp, loff_t *ppos)
{
	struct ctl_table t;
	int err;
	int state = static_branch_likely(&sched_numa_balancing);

	if (write && !capable(CAP_SYS_ADMIN))
		return -EPERM;

	t = *table;
	t.data = &state;
	err = proc_dointvec_minmax(&t, write, buffer, lenp, ppos);
	if (err < 0)
		return err;
	if (write)
		set_numabalancing_state(state);
	return err;
}
#endif
#endif

DEFINE_STATIC_KEY_FALSE(sched_schedstats);

#ifdef CONFIG_SCHEDSTATS
static void set_schedstats(bool enabled)
{
	if (enabled)
		static_branch_enable(&sched_schedstats);
	else
		static_branch_disable(&sched_schedstats);
}

void force_schedstat_enabled(void)
{
	if (!schedstat_enabled()) {
		pr_info("kernel profiling enabled schedstats, disable via kernel.sched_schedstats.\n");
		static_branch_enable(&sched_schedstats);
	}
}

static int __init setup_schedstats(char *str)
{
	int ret = 0;
	if (!str)
		goto out;

	if (!strcmp(str, "enable")) {
		set_schedstats(true);
		ret = 1;
	} else if (!strcmp(str, "disable")) {
		set_schedstats(false);
		ret = 1;
	}
out:
	if (!ret)
		pr_warn("Unable to parse schedstats=\n");

	return ret;
}
__setup("schedstats=", setup_schedstats);

#ifdef CONFIG_PROC_SYSCTL
int sysctl_schedstats(struct ctl_table *table, int write,
			 void __user *buffer, size_t *lenp, loff_t *ppos)
{
	struct ctl_table t;
	int err;
	int state = static_branch_likely(&sched_schedstats);

	if (write && !capable(CAP_SYS_ADMIN))
		return -EPERM;

	t = *table;
	t.data = &state;
	err = proc_dointvec_minmax(&t, write, buffer, lenp, ppos);
	if (err < 0)
		return err;
	if (write)
		set_schedstats(state);
	return err;
}
#endif
#endif

/*
 * fork()/clone()-time setup:
 */
int sched_fork(unsigned long clone_flags, struct task_struct *p)
{
	unsigned long flags;
	int cpu = get_cpu();

	__sched_fork(clone_flags, p);
	/*
	 * We mark the process as running here. This guarantees that
	 * nobody will actually run it, and a signal or other external
	 * event cannot wake it up and insert it on the runqueue either.
	 */
	p->state = TASK_RUNNING;

	/*
	 * Make sure we do not leak PI boosting priority to the child.
	 */
	p->prio = current->normal_prio;

	/*
	 * Revert to default priority/policy on fork if requested.
	 */
	if (unlikely(p->sched_reset_on_fork)) {
		if (task_has_dl_policy(p) || task_has_rt_policy(p)) {
			p->policy = SCHED_NORMAL;
			p->static_prio = NICE_TO_PRIO(0);
			p->rt_priority = 0;
		} else if (PRIO_TO_NICE(p->static_prio) < 0)
			p->static_prio = NICE_TO_PRIO(0);

		p->prio = p->normal_prio = __normal_prio(p);
		set_load_weight(p);

		/*
		 * We don't need the reset flag anymore after the fork. It has
		 * fulfilled its duty:
		 */
		p->sched_reset_on_fork = 0;
	}

	if (dl_prio(p->prio)) {
		put_cpu();
		return -EAGAIN;
	} else if (rt_prio(p->prio)) {
		p->sched_class = &rt_sched_class;
	} else {
		p->sched_class = &fair_sched_class;
	}

	if (p->sched_class->task_fork)
		p->sched_class->task_fork(p);

	/*
	 * The child is not yet in the pid-hash so no cgroup attach races,
	 * and the cgroup is pinned to this child due to cgroup_fork()
	 * is ran before sched_fork().
	 *
	 * Silence PROVE_RCU.
	 */
	raw_spin_lock_irqsave(&p->pi_lock, flags);
	set_task_cpu(p, cpu);
	raw_spin_unlock_irqrestore(&p->pi_lock, flags);

#ifdef CONFIG_SCHED_INFO
	if (likely(sched_info_on()))
		memset(&p->sched_info, 0, sizeof(p->sched_info));
#endif
#if defined(CONFIG_SMP)
	p->on_cpu = 0;
#endif
	init_task_preempt_count(p);
#ifdef CONFIG_SMP
	plist_node_init(&p->pushable_tasks, MAX_PRIO);
	RB_CLEAR_NODE(&p->pushable_dl_tasks);
#endif

	put_cpu();
	return 0;
}

unsigned long to_ratio(u64 period, u64 runtime)
{
	if (runtime == RUNTIME_INF)
		return 1ULL << 20;

	/*
	 * Doing this here saves a lot of checks in all
	 * the calling paths, and returning zero seems
	 * safe for them anyway.
	 */
	if (period == 0)
		return 0;

	return div64_u64(runtime << 20, period);
}

#ifdef CONFIG_SMP
inline struct dl_bw *dl_bw_of(int i)
{
	RCU_LOCKDEP_WARN(!rcu_read_lock_sched_held(),
			 "sched RCU must be held");
	return &cpu_rq(i)->rd->dl_bw;
}

static inline int dl_bw_cpus(int i)
{
	struct root_domain *rd = cpu_rq(i)->rd;
	int cpus = 0;

	RCU_LOCKDEP_WARN(!rcu_read_lock_sched_held(),
			 "sched RCU must be held");
	for_each_cpu_and(i, rd->span, cpu_active_mask)
		cpus++;

	return cpus;
}
#else
inline struct dl_bw *dl_bw_of(int i)
{
	return &cpu_rq(i)->dl.dl_bw;
}

static inline int dl_bw_cpus(int i)
{
	return 1;
}
#endif

/*
 * We must be sure that accepting a new task (or allowing changing the
 * parameters of an existing one) is consistent with the bandwidth
 * constraints. If yes, this function also accordingly updates the currently
 * allocated bandwidth to reflect the new situation.
 *
 * This function is called while holding p's rq->lock.
 *
 * XXX we should delay bw change until the task's 0-lag point, see
 * __setparam_dl().
 */
static int dl_overflow(struct task_struct *p, int policy,
		       const struct sched_attr *attr)
{

	struct dl_bw *dl_b = dl_bw_of(task_cpu(p));
	u64 period = attr->sched_period ?: attr->sched_deadline;
	u64 runtime = attr->sched_runtime;
	u64 new_bw = dl_policy(policy) ? to_ratio(period, runtime) : 0;
	int cpus, err = -1;

	/* !deadline task may carry old deadline bandwidth */
	if (new_bw == p->dl.dl_bw && task_has_dl_policy(p))
		return 0;

	/*
	 * Either if a task, enters, leave, or stays -deadline but changes
	 * its parameters, we may need to update accordingly the total
	 * allocated bandwidth of the container.
	 */
	raw_spin_lock(&dl_b->lock);
	cpus = dl_bw_cpus(task_cpu(p));
	if (dl_policy(policy) && !task_has_dl_policy(p) &&
	    !__dl_overflow(dl_b, cpus, 0, new_bw)) {
		__dl_add(dl_b, new_bw);
		err = 0;
	} else if (dl_policy(policy) && task_has_dl_policy(p) &&
		   !__dl_overflow(dl_b, cpus, p->dl.dl_bw, new_bw)) {
		__dl_clear(dl_b, p->dl.dl_bw);
		__dl_add(dl_b, new_bw);
		err = 0;
	} else if (!dl_policy(policy) && task_has_dl_policy(p)) {
		__dl_clear(dl_b, p->dl.dl_bw);
		err = 0;
	}
	raw_spin_unlock(&dl_b->lock);

	return err;
}

extern void init_dl_bw(struct dl_bw *dl_b);

/*
 * wake_up_new_task - wake up a newly created task for the first time.
 *
 * This function will do some initial scheduler statistics housekeeping
 * that must be done for every newly created context, then puts the task
 * on the runqueue and wakes it.
 */
void wake_up_new_task(struct task_struct *p)
{
	struct rq_flags rf;
	struct rq *rq;

	/* Initialize new task's runnable average */
	init_entity_runnable_average(&p->se);
	raw_spin_lock_irqsave(&p->pi_lock, rf.flags);
#ifdef CONFIG_SMP
	/*
	 * Fork balancing, do it here and not earlier because:
	 *  - cpus_allowed can change in the fork path
	 *  - any previously selected cpu might disappear through hotplug
	 */
	set_task_cpu(p, select_task_rq(p, task_cpu(p), SD_BALANCE_FORK, 0));
#endif
	/* Post initialize new task's util average when its cfs_rq is set */
	post_init_entity_util_avg(&p->se);

	rq = __task_rq_lock(p, &rf);
	activate_task(rq, p, 0);
	p->on_rq = TASK_ON_RQ_QUEUED;
	trace_sched_wakeup_new(p);
	check_preempt_curr(rq, p, WF_FORK);
#ifdef CONFIG_SMP
	if (p->sched_class->task_woken) {
		/*
		 * Nothing relies on rq->lock after this, so its fine to
		 * drop it.
		 */
		lockdep_unpin_lock(&rq->lock, rf.cookie);
		p->sched_class->task_woken(rq, p);
		lockdep_repin_lock(&rq->lock, rf.cookie);
	}
#endif
	task_rq_unlock(rq, p, &rf);
}

#ifdef CONFIG_PREEMPT_NOTIFIERS

static struct static_key preempt_notifier_key = STATIC_KEY_INIT_FALSE;

void preempt_notifier_inc(void)
{
	static_key_slow_inc(&preempt_notifier_key);
}
EXPORT_SYMBOL_GPL(preempt_notifier_inc);

void preempt_notifier_dec(void)
{
	static_key_slow_dec(&preempt_notifier_key);
}
EXPORT_SYMBOL_GPL(preempt_notifier_dec);

/**
 * preempt_notifier_register - tell me when current is being preempted & rescheduled
 * @notifier: notifier struct to register
 */
void preempt_notifier_register(struct preempt_notifier *notifier)
{
	if (!static_key_false(&preempt_notifier_key))
		WARN(1, "registering preempt_notifier while notifiers disabled\n");

	hlist_add_head(&notifier->link, &current->preempt_notifiers);
}
EXPORT_SYMBOL_GPL(preempt_notifier_register);

/**
 * preempt_notifier_unregister - no longer interested in preemption notifications
 * @notifier: notifier struct to unregister
 *
 * This is *not* safe to call from within a preemption notifier.
 */
void preempt_notifier_unregister(struct preempt_notifier *notifier)
{
	hlist_del(&notifier->link);
}
EXPORT_SYMBOL_GPL(preempt_notifier_unregister);

static void __fire_sched_in_preempt_notifiers(struct task_struct *curr)
{
	struct preempt_notifier *notifier;

	hlist_for_each_entry(notifier, &curr->preempt_notifiers, link)
		notifier->ops->sched_in(notifier, raw_smp_processor_id());
}

static __always_inline void fire_sched_in_preempt_notifiers(struct task_struct *curr)
{
	if (static_key_false(&preempt_notifier_key))
		__fire_sched_in_preempt_notifiers(curr);
}

static void
__fire_sched_out_preempt_notifiers(struct task_struct *curr,
				   struct task_struct *next)
{
	struct preempt_notifier *notifier;

	hlist_for_each_entry(notifier, &curr->preempt_notifiers, link)
		notifier->ops->sched_out(notifier, next);
}

static __always_inline void
fire_sched_out_preempt_notifiers(struct task_struct *curr,
				 struct task_struct *next)
{
	if (static_key_false(&preempt_notifier_key))
		__fire_sched_out_preempt_notifiers(curr, next);
}

#else /* !CONFIG_PREEMPT_NOTIFIERS */

static inline void fire_sched_in_preempt_notifiers(struct task_struct *curr)
{
}

static inline void
fire_sched_out_preempt_notifiers(struct task_struct *curr,
				 struct task_struct *next)
{
}

#endif /* CONFIG_PREEMPT_NOTIFIERS */

/**
 * prepare_task_switch - prepare to switch tasks
 * @rq: the runqueue preparing to switch
 * @prev: the current task that is being switched out
 * @next: the task we are going to switch to.
 *
 * This is called with the rq lock held and interrupts off. It must
 * be paired with a subsequent finish_task_switch after the context
 * switch.
 *
 * prepare_task_switch sets up locking and calls architecture specific
 * hooks.
 */
static inline void
prepare_task_switch(struct rq *rq, struct task_struct *prev,
		    struct task_struct *next)
{
	sched_info_switch(rq, prev, next);
	perf_event_task_sched_out(prev, next);
	fire_sched_out_preempt_notifiers(prev, next);
	prepare_lock_switch(rq, next);
	prepare_arch_switch(next);
}

/**
 * finish_task_switch - clean up after a task-switch
 * @prev: the thread we just switched away from.
 *
 * finish_task_switch must be called after the context switch, paired
 * with a prepare_task_switch call before the context switch.
 * finish_task_switch will reconcile locking set up by prepare_task_switch,
 * and do any other architecture-specific cleanup actions.
 *
 * Note that we may have delayed dropping an mm in context_switch(). If
 * so, we finish that here outside of the runqueue lock. (Doing it
 * with the lock held can cause deadlocks; see schedule() for
 * details.)
 *
 * The context switch have flipped the stack from under us and restored the
 * local variables which were saved when this task called schedule() in the
 * past. prev == current is still correct but we need to recalculate this_rq
 * because prev may have moved to another CPU.
 */
static struct rq *finish_task_switch(struct task_struct *prev)
	__releases(rq->lock)
{
	struct rq *rq = this_rq();
	struct mm_struct *mm = rq->prev_mm;
	long prev_state;

	/*
	 * The previous task will have left us with a preempt_count of 2
	 * because it left us after:
	 *
	 *	schedule()
	 *	  preempt_disable();			// 1
	 *	  __schedule()
	 *	    raw_spin_lock_irq(&rq->lock)	// 2
	 *
	 * Also, see FORK_PREEMPT_COUNT.
	 */
	if (WARN_ONCE(preempt_count() != 2*PREEMPT_DISABLE_OFFSET,
		      "corrupted preempt_count: %s/%d/0x%x\n",
		      current->comm, current->pid, preempt_count()))
		preempt_count_set(FORK_PREEMPT_COUNT);

	rq->prev_mm = NULL;

	/*
	 * A task struct has one reference for the use as "current".
	 * If a task dies, then it sets TASK_DEAD in tsk->state and calls
	 * schedule one last time. The schedule call will never return, and
	 * the scheduled task must drop that reference.
	 *
	 * We must observe prev->state before clearing prev->on_cpu (in
	 * finish_lock_switch), otherwise a concurrent wakeup can get prev
	 * running on another CPU and we could rave with its RUNNING -> DEAD
	 * transition, resulting in a double drop.
	 */
	prev_state = prev->state;
	vtime_task_switch(prev);
	perf_event_task_sched_in(prev, current);
	finish_lock_switch(rq, prev);
	finish_arch_post_lock_switch();

	fire_sched_in_preempt_notifiers(current);
	if (mm)
		mmdrop(mm);
	if (unlikely(prev_state == TASK_DEAD)) {
		if (prev->sched_class->task_dead)
			prev->sched_class->task_dead(prev);

		/*
		 * Remove function-return probe instances associated with this
		 * task and put them back on the free list.
		 */
		kprobe_flush_task(prev);
		put_task_struct(prev);
	}

	tick_nohz_task_switch();
	return rq;
}

#ifdef CONFIG_SMP

/* rq->lock is NOT held, but preemption is disabled */
static void __balance_callback(struct rq *rq)
{
	struct callback_head *head, *next;
	void (*func)(struct rq *rq);
	unsigned long flags;

	raw_spin_lock_irqsave(&rq->lock, flags);
	head = rq->balance_callback;
	rq->balance_callback = NULL;
	while (head) {
		func = (void (*)(struct rq *))head->func;
		next = head->next;
		head->next = NULL;
		head = next;

		func(rq);
	}
	raw_spin_unlock_irqrestore(&rq->lock, flags);
}

static inline void balance_callback(struct rq *rq)
{
	if (unlikely(rq->balance_callback))
		__balance_callback(rq);
}

#else

static inline void balance_callback(struct rq *rq)
{
}

#endif

/**
 * schedule_tail - first thing a freshly forked thread must call.
 * @prev: the thread we just switched away from.
 */
asmlinkage __visible void schedule_tail(struct task_struct *prev)
	__releases(rq->lock)
{
	struct rq *rq;

	/*
	 * New tasks start with FORK_PREEMPT_COUNT, see there and
	 * finish_task_switch() for details.
	 *
	 * finish_task_switch() will drop rq->lock() and lower preempt_count
	 * and the preempt_enable() will end up enabling preemption (on
	 * PREEMPT_COUNT kernels).
	 */

	rq = finish_task_switch(prev);
	balance_callback(rq);
	preempt_enable();

	if (current->set_child_tid)
		put_user(task_pid_vnr(current), current->set_child_tid);
}

/*
 * context_switch - switch to the new MM and the new thread's register state.
 */
static __always_inline struct rq *
context_switch(struct rq *rq, struct task_struct *prev,
	       struct task_struct *next, struct pin_cookie cookie)
{
	struct mm_struct *mm, *oldmm;

	prepare_task_switch(rq, prev, next);

	mm = next->mm;
	oldmm = prev->active_mm;
	/*
	 * For paravirt, this is coupled with an exit in switch_to to
	 * combine the page table reload and the switch backend into
	 * one hypercall.
	 */
	arch_start_context_switch(prev);

	if (!mm) {
		next->active_mm = oldmm;
		atomic_inc(&oldmm->mm_count);
		enter_lazy_tlb(oldmm, next);
	} else
		switch_mm_irqs_off(oldmm, mm, next);

	if (!prev->mm) {
		prev->active_mm = NULL;
		rq->prev_mm = oldmm;
	}
	/*
	 * Since the runqueue lock will be released by the next
	 * task (which is an invalid locking op but in the case
	 * of the scheduler it's an obvious special-case), so we
	 * do an early lockdep release here:
	 */
	lockdep_unpin_lock(&rq->lock, cookie);
	spin_release(&rq->lock.dep_map, 1, _THIS_IP_);

	/* Here we just switch the register state and the stack. */
	switch_to(prev, next, prev);
	barrier();

	return finish_task_switch(prev);
}

/*
 * nr_running and nr_context_switches:
 *
 * externally visible scheduler statistics: current number of runnable
 * threads, total number of context switches performed since bootup.
 */
unsigned long nr_running(void)
{
	unsigned long i, sum = 0;

	for_each_online_cpu(i)
		sum += cpu_rq(i)->nr_running;

	return sum;
}

/*
 * Check if only the current task is running on the cpu.
 *
 * Caution: this function does not check that the caller has disabled
 * preemption, thus the result might have a time-of-check-to-time-of-use
 * race.  The caller is responsible to use it correctly, for example:
 *
 * - from a non-preemptable section (of course)
 *
 * - from a thread that is bound to a single CPU
 *
 * - in a loop with very short iterations (e.g. a polling loop)
 */
bool single_task_running(void)
{
	return raw_rq()->nr_running == 1;
}
EXPORT_SYMBOL(single_task_running);

unsigned long long nr_context_switches(void)
{
	int i;
	unsigned long long sum = 0;

	for_each_possible_cpu(i)
		sum += cpu_rq(i)->nr_switches;

	return sum;
}

unsigned long nr_iowait(void)
{
	unsigned long i, sum = 0;

	for_each_possible_cpu(i)
		sum += atomic_read(&cpu_rq(i)->nr_iowait);

	return sum;
}

unsigned long nr_iowait_cpu(int cpu)
{
	struct rq *this = cpu_rq(cpu);
	return atomic_read(&this->nr_iowait);
}

void get_iowait_load(unsigned long *nr_waiters, unsigned long *load)
{
	struct rq *rq = this_rq();
	*nr_waiters = atomic_read(&rq->nr_iowait);
	*load = rq->load.weight;
}

#ifdef CONFIG_SMP

/*
 * sched_exec - execve() is a valuable balancing opportunity, because at
 * this point the task has the smallest effective memory and cache footprint.
 */
void sched_exec(void)
{
	struct task_struct *p = current;
	unsigned long flags;
	int dest_cpu;

	raw_spin_lock_irqsave(&p->pi_lock, flags);
	dest_cpu = p->sched_class->select_task_rq(p, task_cpu(p), SD_BALANCE_EXEC, 0);
	if (dest_cpu == smp_processor_id())
		goto unlock;

	if (likely(cpu_active(dest_cpu))) {
		struct migration_arg arg = { p, dest_cpu };

		raw_spin_unlock_irqrestore(&p->pi_lock, flags);
		stop_one_cpu(task_cpu(p), migration_cpu_stop, &arg);
		return;
	}
unlock:
	raw_spin_unlock_irqrestore(&p->pi_lock, flags);
}

#endif

DEFINE_PER_CPU(struct kernel_stat, kstat);
DEFINE_PER_CPU(struct kernel_cpustat, kernel_cpustat);

EXPORT_PER_CPU_SYMBOL(kstat);
EXPORT_PER_CPU_SYMBOL(kernel_cpustat);

/*
 * Return accounted runtime for the task.
 * In case the task is currently running, return the runtime plus current's
 * pending runtime that have not been accounted yet.
 */
unsigned long long task_sched_runtime(struct task_struct *p)
{
	struct rq_flags rf;
	struct rq *rq;
	u64 ns;

#if defined(CONFIG_64BIT) && defined(CONFIG_SMP)
	/*
	 * 64-bit doesn't need locks to atomically read a 64bit value.
	 * So we have a optimization chance when the task's delta_exec is 0.
	 * Reading ->on_cpu is racy, but this is ok.
	 *
	 * If we race with it leaving cpu, we'll take a lock. So we're correct.
	 * If we race with it entering cpu, unaccounted time is 0. This is
	 * indistinguishable from the read occurring a few cycles earlier.
	 * If we see ->on_cpu without ->on_rq, the task is leaving, and has
	 * been accounted, so we're correct here as well.
	 */
	if (!p->on_cpu || !task_on_rq_queued(p))
		return p->se.sum_exec_runtime;
#endif

	rq = task_rq_lock(p, &rf);
	/*
	 * Must be ->curr _and_ ->on_rq.  If dequeued, we would
	 * project cycles that may never be accounted to this
	 * thread, breaking clock_gettime().
	 */
	if (task_current(rq, p) && task_on_rq_queued(p)) {
		update_rq_clock(rq);
		p->sched_class->update_curr(rq);
	}
	ns = p->se.sum_exec_runtime;
	task_rq_unlock(rq, p, &rf);

	return ns;
}

/*
 * This function gets called by the timer code, with HZ frequency.
 * We call it with interrupts disabled.
 */
void scheduler_tick(void)
{
	int cpu = smp_processor_id();
	struct rq *rq = cpu_rq(cpu);
	struct task_struct *curr = rq->curr;

	sched_clock_tick();

	raw_spin_lock(&rq->lock);
	update_rq_clock(rq);
	curr->sched_class->task_tick(rq, curr, 0);
	cpu_load_update_active(rq);
	calc_global_load_tick(rq);
	raw_spin_unlock(&rq->lock);

	perf_event_task_tick();

#ifdef CONFIG_SMP
	rq->idle_balance = idle_cpu(cpu);
	trigger_load_balance(rq);
#endif
	rq_last_tick_reset(rq);
}

#ifdef CONFIG_NO_HZ_FULL
/**
 * scheduler_tick_max_deferment
 *
 * Keep at least one tick per second when a single
 * active task is running because the scheduler doesn't
 * yet completely support full dynticks environment.
 *
 * This makes sure that uptime, CFS vruntime, load
 * balancing, etc... continue to move forward, even
 * with a very low granularity.
 *
 * Return: Maximum deferment in nanoseconds.
 */
u64 scheduler_tick_max_deferment(void)
{
	struct rq *rq = this_rq();
	unsigned long next, now = READ_ONCE(jiffies);

	next = rq->last_sched_tick + HZ;

	if (time_before_eq(next, now))
		return 0;

	return jiffies_to_nsecs(next - now);
}
#endif

#if defined(CONFIG_PREEMPT) && (defined(CONFIG_DEBUG_PREEMPT) || \
				defined(CONFIG_PREEMPT_TRACER))
/*
 * If the value passed in is equal to the current preempt count
 * then we just disabled preemption. Start timing the latency.
 */
static inline void preempt_latency_start(int val)
{
	if (preempt_count() == val) {
		unsigned long ip = get_lock_parent_ip();
#ifdef CONFIG_DEBUG_PREEMPT
		current->preempt_disable_ip = ip;
#endif
		trace_preempt_off(CALLER_ADDR0, ip);
	}
}

void preempt_count_add(int val)
{
#ifdef CONFIG_DEBUG_PREEMPT
	/*
	 * Underflow?
	 */
	if (DEBUG_LOCKS_WARN_ON((preempt_count() < 0)))
		return;
#endif
	__preempt_count_add(val);
#ifdef CONFIG_DEBUG_PREEMPT
	/*
	 * Spinlock count overflowing soon?
	 */
	DEBUG_LOCKS_WARN_ON((preempt_count() & PREEMPT_MASK) >=
				PREEMPT_MASK - 10);
#endif
	preempt_latency_start(val);
}
EXPORT_SYMBOL(preempt_count_add);
NOKPROBE_SYMBOL(preempt_count_add);

/*
 * If the value passed in equals to the current preempt count
 * then we just enabled preemption. Stop timing the latency.
 */
static inline void preempt_latency_stop(int val)
{
	if (preempt_count() == val)
		trace_preempt_on(CALLER_ADDR0, get_lock_parent_ip());
}

void preempt_count_sub(int val)
{
#ifdef CONFIG_DEBUG_PREEMPT
	/*
	 * Underflow?
	 */
	if (DEBUG_LOCKS_WARN_ON(val > preempt_count()))
		return;
	/*
	 * Is the spinlock portion underflowing?
	 */
	if (DEBUG_LOCKS_WARN_ON((val < PREEMPT_MASK) &&
			!(preempt_count() & PREEMPT_MASK)))
		return;
#endif

	preempt_latency_stop(val);
	__preempt_count_sub(val);
}
EXPORT_SYMBOL(preempt_count_sub);
NOKPROBE_SYMBOL(preempt_count_sub);

#else
static inline void preempt_latency_start(int val) { }
static inline void preempt_latency_stop(int val) { }
#endif

/*
 * Print scheduling while atomic bug:
 */
static noinline void __schedule_bug(struct task_struct *prev)
{
	if (oops_in_progress)
		return;

	printk(KERN_ERR "BUG: scheduling while atomic: %s/%d/0x%08x\n",
		prev->comm, prev->pid, preempt_count());

	debug_show_held_locks(prev);
	print_modules();
	if (irqs_disabled())
		print_irqtrace_events(prev);
#ifdef CONFIG_DEBUG_PREEMPT
	if (in_atomic_preempt_off()) {
		pr_err("Preemption disabled at:");
		print_ip_sym(current->preempt_disable_ip);
		pr_cont("\n");
	}
#endif
	dump_stack();
	add_taint(TAINT_WARN, LOCKDEP_STILL_OK);
}

/*
 * Various schedule()-time debugging checks and statistics:
 */
static inline void schedule_debug(struct task_struct *prev)
{
#ifdef CONFIG_SCHED_STACK_END_CHECK
	BUG_ON(task_stack_end_corrupted(prev));
#endif

	if (unlikely(in_atomic_preempt_off())) {
		__schedule_bug(prev);
		preempt_count_set(PREEMPT_DISABLED);
	}
	rcu_sleep_check();

	profile_hit(SCHED_PROFILING, __builtin_return_address(0));

	schedstat_inc(this_rq(), sched_count);
}

/*
 * Pick up the highest-prio task:
 */
static inline struct task_struct *
pick_next_task(struct rq *rq, struct task_struct *prev, struct pin_cookie cookie)
{
	const struct sched_class *class = &fair_sched_class;
	struct task_struct *p;

	/*
	 * Optimization: we know that if all tasks are in
	 * the fair class we can call that function directly:
	 */
	if (likely(prev->sched_class == class &&
		   rq->nr_running == rq->cfs.h_nr_running)) {
		p = fair_sched_class.pick_next_task(rq, prev, cookie);
		if (unlikely(p == RETRY_TASK))
			goto again;

		/* assumes fair_sched_class->next == idle_sched_class */
		if (unlikely(!p))
			p = idle_sched_class.pick_next_task(rq, prev, cookie);

		return p;
	}

again:
	for_each_class(class) {
		p = class->pick_next_task(rq, prev, cookie);
		if (p) {
			if (unlikely(p == RETRY_TASK))
				goto again;
			return p;
		}
	}

	BUG(); /* the idle class will always have a runnable task */
}

/*
 * __schedule() is the main scheduler function.
 *
 * The main means of driving the scheduler and thus entering this function are:
 *
 *   1. Explicit blocking: mutex, semaphore, waitqueue, etc.
 *
 *   2. TIF_NEED_RESCHED flag is checked on interrupt and userspace return
 *      paths. For example, see arch/x86/entry_64.S.
 *
 *      To drive preemption between tasks, the scheduler sets the flag in timer
 *      interrupt handler scheduler_tick().
 *
 *   3. Wakeups don't really cause entry into schedule(). They add a
 *      task to the run-queue and that's it.
 *
 *      Now, if the new task added to the run-queue preempts the current
 *      task, then the wakeup sets TIF_NEED_RESCHED and schedule() gets
 *      called on the nearest possible occasion:
 *
 *       - If the kernel is preemptible (CONFIG_PREEMPT=y):
 *
 *         - in syscall or exception context, at the next outmost
 *           preempt_enable(). (this might be as soon as the wake_up()'s
 *           spin_unlock()!)
 *
 *         - in IRQ context, return from interrupt-handler to
 *           preemptible context
 *
 *       - If the kernel is not preemptible (CONFIG_PREEMPT is not set)
 *         then at the next:
 *
 *          - cond_resched() call
 *          - explicit schedule() call
 *          - return from syscall or exception to user-space
 *          - return from interrupt-handler to user-space
 *
 * WARNING: must be called with preemption disabled!
 */
static void __sched notrace __schedule(bool preempt)
{
	struct task_struct *prev, *next;
	unsigned long *switch_count;
	struct pin_cookie cookie;
	struct rq *rq;
	int cpu;

	cpu = smp_processor_id();
	rq = cpu_rq(cpu);
	prev = rq->curr;

	/*
	 * do_exit() calls schedule() with preemption disabled as an exception;
	 * however we must fix that up, otherwise the next task will see an
	 * inconsistent (higher) preempt count.
	 *
	 * It also avoids the below schedule_debug() test from complaining
	 * about this.
	 */
	if (unlikely(prev->state == TASK_DEAD))
		preempt_enable_no_resched_notrace();

	schedule_debug(prev);

	if (sched_feat(HRTICK))
		hrtick_clear(rq);

	local_irq_disable();
	rcu_note_context_switch();

	/*
	 * Make sure that signal_pending_state()->signal_pending() below
	 * can't be reordered with __set_current_state(TASK_INTERRUPTIBLE)
	 * done by the caller to avoid the race with signal_wake_up().
	 */
	smp_mb__before_spinlock();
	raw_spin_lock(&rq->lock);
	cookie = lockdep_pin_lock(&rq->lock);

	rq->clock_skip_update <<= 1; /* promote REQ to ACT */

	switch_count = &prev->nivcsw;
	if (!preempt && prev->state) {
		if (unlikely(signal_pending_state(prev->state, prev))) {
			prev->state = TASK_RUNNING;
		} else {
			deactivate_task(rq, prev, DEQUEUE_SLEEP);
			prev->on_rq = 0;

			/*
			 * If a worker went to sleep, notify and ask workqueue
			 * whether it wants to wake up a task to maintain
			 * concurrency.
			 */
			if (prev->flags & PF_WQ_WORKER) {
				struct task_struct *to_wakeup;

				to_wakeup = wq_worker_sleeping(prev);
				if (to_wakeup)
					try_to_wake_up_local(to_wakeup, cookie);
			}
		}
		switch_count = &prev->nvcsw;
	}

	if (task_on_rq_queued(prev))
		update_rq_clock(rq);

	next = pick_next_task(rq, prev, cookie);
	clear_tsk_need_resched(prev);
	clear_preempt_need_resched();
	rq->clock_skip_update = 0;

	if (likely(prev != next)) {
		rq->nr_switches++;
		rq->curr = next;
		++*switch_count;

		trace_sched_switch(preempt, prev, next);
		rq = context_switch(rq, prev, next, cookie); /* unlocks the rq */
	} else {
		lockdep_unpin_lock(&rq->lock, cookie);
		raw_spin_unlock_irq(&rq->lock);
	}

	balance_callback(rq);
}
STACK_FRAME_NON_STANDARD(__schedule); /* switch_to() */

static inline void sched_submit_work(struct task_struct *tsk)
{
	if (!tsk->state || tsk_is_pi_blocked(tsk))
		return;
	/*
	 * If we are going to sleep and we have plugged IO queued,
	 * make sure to submit it to avoid deadlocks.
	 */
	if (blk_needs_flush_plug(tsk))
		blk_schedule_flush_plug(tsk);
}

asmlinkage __visible void __sched schedule(void)
{
	struct task_struct *tsk = current;

	sched_submit_work(tsk);
	do {
		preempt_disable();
		__schedule(false);
		sched_preempt_enable_no_resched();
	} while (need_resched());
}
EXPORT_SYMBOL(schedule);

#ifdef CONFIG_CONTEXT_TRACKING
asmlinkage __visible void __sched schedule_user(void)
{
	/*
	 * If we come here after a random call to set_need_resched(),
	 * or we have been woken up remotely but the IPI has not yet arrived,
	 * we haven't yet exited the RCU idle mode. Do it here manually until
	 * we find a better solution.
	 *
	 * NB: There are buggy callers of this function.  Ideally we
	 * should warn if prev_state != CONTEXT_USER, but that will trigger
	 * too frequently to make sense yet.
	 */
	enum ctx_state prev_state = exception_enter();
	schedule();
	exception_exit(prev_state);
}
#endif

/**
 * schedule_preempt_disabled - called with preemption disabled
 *
 * Returns with preemption disabled. Note: preempt_count must be 1
 */
void __sched schedule_preempt_disabled(void)
{
	sched_preempt_enable_no_resched();
	schedule();
	preempt_disable();
}

static void __sched notrace preempt_schedule_common(void)
{
	do {
		/*
		 * Because the function tracer can trace preempt_count_sub()
		 * and it also uses preempt_enable/disable_notrace(), if
		 * NEED_RESCHED is set, the preempt_enable_notrace() called
		 * by the function tracer will call this function again and
		 * cause infinite recursion.
		 *
		 * Preemption must be disabled here before the function
		 * tracer can trace. Break up preempt_disable() into two
		 * calls. One to disable preemption without fear of being
		 * traced. The other to still record the preemption latency,
		 * which can also be traced by the function tracer.
		 */
		preempt_disable_notrace();
		preempt_latency_start(1);
		__schedule(true);
		preempt_latency_stop(1);
		preempt_enable_no_resched_notrace();

		/*
		 * Check again in case we missed a preemption opportunity
		 * between schedule and now.
		 */
	} while (need_resched());
}

#ifdef CONFIG_PREEMPT
/*
 * this is the entry point to schedule() from in-kernel preemption
 * off of preempt_enable. Kernel preemptions off return from interrupt
 * occur there and call schedule directly.
 */
asmlinkage __visible void __sched notrace preempt_schedule(void)
{
	/*
	 * If there is a non-zero preempt_count or interrupts are disabled,
	 * we do not want to preempt the current task. Just return..
	 */
	if (likely(!preemptible()))
		return;

	preempt_schedule_common();
}
NOKPROBE_SYMBOL(preempt_schedule);
EXPORT_SYMBOL(preempt_schedule);

/**
 * preempt_schedule_notrace - preempt_schedule called by tracing
 *
 * The tracing infrastructure uses preempt_enable_notrace to prevent
 * recursion and tracing preempt enabling caused by the tracing
 * infrastructure itself. But as tracing can happen in areas coming
 * from userspace or just about to enter userspace, a preempt enable
 * can occur before user_exit() is called. This will cause the scheduler
 * to be called when the system is still in usermode.
 *
 * To prevent this, the preempt_enable_notrace will use this function
 * instead of preempt_schedule() to exit user context if needed before
 * calling the scheduler.
 */
asmlinkage __visible void __sched notrace preempt_schedule_notrace(void)
{
	enum ctx_state prev_ctx;

	if (likely(!preemptible()))
		return;

	do {
		/*
		 * Because the function tracer can trace preempt_count_sub()
		 * and it also uses preempt_enable/disable_notrace(), if
		 * NEED_RESCHED is set, the preempt_enable_notrace() called
		 * by the function tracer will call this function again and
		 * cause infinite recursion.
		 *
		 * Preemption must be disabled here before the function
		 * tracer can trace. Break up preempt_disable() into two
		 * calls. One to disable preemption without fear of being
		 * traced. The other to still record the preemption latency,
		 * which can also be traced by the function tracer.
		 */
		preempt_disable_notrace();
		preempt_latency_start(1);
		/*
		 * Needs preempt disabled in case user_exit() is traced
		 * and the tracer calls preempt_enable_notrace() causing
		 * an infinite recursion.
		 */
		prev_ctx = exception_enter();
		__schedule(true);
		exception_exit(prev_ctx);

		preempt_latency_stop(1);
		preempt_enable_no_resched_notrace();
	} while (need_resched());
}
EXPORT_SYMBOL_GPL(preempt_schedule_notrace);

#endif /* CONFIG_PREEMPT */

/*
 * this is the entry point to schedule() from kernel preemption
 * off of irq context.
 * Note, that this is called and return with irqs disabled. This will
 * protect us against recursive calling from irq.
 */
asmlinkage __visible void __sched preempt_schedule_irq(void)
{
	enum ctx_state prev_state;

	/* Catch callers which need to be fixed */
	BUG_ON(preempt_count() || !irqs_disabled());

	prev_state = exception_enter();

	do {
		preempt_disable();
		local_irq_enable();
		__schedule(true);
		local_irq_disable();
		sched_preempt_enable_no_resched();
	} while (need_resched());

	exception_exit(prev_state);
}

int default_wake_function(wait_queue_t *curr, unsigned mode, int wake_flags,
			  void *key)
{
	return try_to_wake_up(curr->private, mode, wake_flags);
}
EXPORT_SYMBOL(default_wake_function);

#ifdef CONFIG_RT_MUTEXES

/*
 * rt_mutex_setprio - set the current priority of a task
 * @p: task
 * @prio: prio value (kernel-internal form)
 *
 * This function changes the 'effective' priority of a task. It does
 * not touch ->normal_prio like __setscheduler().
 *
 * Used by the rt_mutex code to implement priority inheritance
 * logic. Call site only calls if the priority of the task changed.
 */
void rt_mutex_setprio(struct task_struct *p, int prio)
{
	int oldprio, queued, running, queue_flag = DEQUEUE_SAVE | DEQUEUE_MOVE;
	const struct sched_class *prev_class;
	struct rq_flags rf;
	struct rq *rq;

	BUG_ON(prio > MAX_PRIO);

	rq = __task_rq_lock(p, &rf);

	/*
	 * Idle task boosting is a nono in general. There is one
	 * exception, when PREEMPT_RT and NOHZ is active:
	 *
	 * The idle task calls get_next_timer_interrupt() and holds
	 * the timer wheel base->lock on the CPU and another CPU wants
	 * to access the timer (probably to cancel it). We can safely
	 * ignore the boosting request, as the idle CPU runs this code
	 * with interrupts disabled and will complete the lock
	 * protected section without being interrupted. So there is no
	 * real need to boost.
	 */
	if (unlikely(p == rq->idle)) {
		WARN_ON(p != rq->curr);
		WARN_ON(p->pi_blocked_on);
		goto out_unlock;
	}

	trace_sched_pi_setprio(p, prio);
	oldprio = p->prio;

	if (oldprio == prio)
		queue_flag &= ~DEQUEUE_MOVE;

	prev_class = p->sched_class;
	queued = task_on_rq_queued(p);
	running = task_current(rq, p);
	if (queued)
		dequeue_task(rq, p, queue_flag);
	if (running)
		put_prev_task(rq, p);

	/*
	 * Boosting condition are:
	 * 1. -rt task is running and holds mutex A
	 *      --> -dl task blocks on mutex A
	 *
	 * 2. -dl task is running and holds mutex A
	 *      --> -dl task blocks on mutex A and could preempt the
	 *          running task
	 */
	if (dl_prio(prio)) {
		struct task_struct *pi_task = rt_mutex_get_top_task(p);
		if (!dl_prio(p->normal_prio) ||
		    (pi_task && dl_entity_preempt(&pi_task->dl, &p->dl))) {
			p->dl.dl_boosted = 1;
			queue_flag |= ENQUEUE_REPLENISH;
		} else
			p->dl.dl_boosted = 0;
		p->sched_class = &dl_sched_class;
	} else if (rt_prio(prio)) {
		if (dl_prio(oldprio))
			p->dl.dl_boosted = 0;
		if (oldprio < prio)
			queue_flag |= ENQUEUE_HEAD;
		p->sched_class = &rt_sched_class;
	} else {
		if (dl_prio(oldprio))
			p->dl.dl_boosted = 0;
		if (rt_prio(oldprio))
			p->rt.timeout = 0;
		p->sched_class = &fair_sched_class;
	}

	p->prio = prio;

	if (running)
		p->sched_class->set_curr_task(rq);
	if (queued)
		enqueue_task(rq, p, queue_flag);

	check_class_changed(rq, p, prev_class, oldprio);
out_unlock:
	preempt_disable(); /* avoid rq from going away on us */
	__task_rq_unlock(rq, &rf);

	balance_callback(rq);
	preempt_enable();
}
#endif

void set_user_nice(struct task_struct *p, long nice)
{
	int old_prio, delta, queued;
	struct rq_flags rf;
	struct rq *rq;

	if (task_nice(p) == nice || nice < MIN_NICE || nice > MAX_NICE)
		return;
	/*
	 * We have to be careful, if called from sys_setpriority(),
	 * the task might be in the middle of scheduling on another CPU.
	 */
	rq = task_rq_lock(p, &rf);
	/*
	 * The RT priorities are set via sched_setscheduler(), but we still
	 * allow the 'normal' nice value to be set - but as expected
	 * it wont have any effect on scheduling until the task is
	 * SCHED_DEADLINE, SCHED_FIFO or SCHED_RR:
	 */
	if (task_has_dl_policy(p) || task_has_rt_policy(p)) {
		p->static_prio = NICE_TO_PRIO(nice);
		goto out_unlock;
	}
	queued = task_on_rq_queued(p);
	if (queued)
		dequeue_task(rq, p, DEQUEUE_SAVE);

	p->static_prio = NICE_TO_PRIO(nice);
	set_load_weight(p);
	old_prio = p->prio;
	p->prio = effective_prio(p);
	delta = p->prio - old_prio;

	if (queued) {
		enqueue_task(rq, p, ENQUEUE_RESTORE);
		/*
		 * If the task increased its priority or is running and
		 * lowered its priority, then reschedule its CPU:
		 */
		if (delta < 0 || (delta > 0 && task_running(rq, p)))
			resched_curr(rq);
	}
out_unlock:
	task_rq_unlock(rq, p, &rf);
}
EXPORT_SYMBOL(set_user_nice);

/*
 * can_nice - check if a task can reduce its nice value
 * @p: task
 * @nice: nice value
 */
int can_nice(const struct task_struct *p, const int nice)
{
	/* convert nice value [19,-20] to rlimit style value [1,40] */
	int nice_rlim = nice_to_rlimit(nice);

	return (nice_rlim <= task_rlimit(p, RLIMIT_NICE) ||
		capable(CAP_SYS_NICE));
}

#ifdef __ARCH_WANT_SYS_NICE

/*
 * sys_nice - change the priority of the current process.
 * @increment: priority increment
 *
 * sys_setpriority is a more generic, but much slower function that
 * does similar things.
 */
SYSCALL_DEFINE1(nice, int, increment)
{
	long nice, retval;

	/*
	 * Setpriority might change our priority at the same moment.
	 * We don't have to worry. Conceptually one call occurs first
	 * and we have a single winner.
	 */
	increment = clamp(increment, -NICE_WIDTH, NICE_WIDTH);
	nice = task_nice(current) + increment;

	nice = clamp_val(nice, MIN_NICE, MAX_NICE);
	if (increment < 0 && !can_nice(current, nice))
		return -EPERM;

	retval = security_task_setnice(current, nice);
	if (retval)
		return retval;

	set_user_nice(current, nice);
	return 0;
}

#endif

/**
 * task_prio - return the priority value of a given task.
 * @p: the task in question.
 *
 * Return: The priority value as seen by users in /proc.
 * RT tasks are offset by -200. Normal tasks are centered
 * around 0, value goes from -16 to +15.
 */
int task_prio(const struct task_struct *p)
{
	return p->prio - MAX_RT_PRIO;
}

/**
 * idle_cpu - is a given cpu idle currently?
 * @cpu: the processor in question.
 *
 * Return: 1 if the CPU is currently idle. 0 otherwise.
 */
int idle_cpu(int cpu)
{
	struct rq *rq = cpu_rq(cpu);

	if (rq->curr != rq->idle)
		return 0;

	if (rq->nr_running)
		return 0;

#ifdef CONFIG_SMP
	if (!llist_empty(&rq->wake_list))
		return 0;
#endif

	return 1;
}

/**
 * idle_task - return the idle task for a given cpu.
 * @cpu: the processor in question.
 *
 * Return: The idle task for the cpu @cpu.
 */
struct task_struct *idle_task(int cpu)
{
	return cpu_rq(cpu)->idle;
}

/**
 * find_process_by_pid - find a process with a matching PID value.
 * @pid: the pid in question.
 *
 * The task of @pid, if found. %NULL otherwise.
 */
static struct task_struct *find_process_by_pid(pid_t pid)
{
	return pid ? find_task_by_vpid(pid) : current;
}

/*
 * This function initializes the sched_dl_entity of a newly becoming
 * SCHED_DEADLINE task.
 *
 * Only the static values are considered here, the actual runtime and the
 * absolute deadline will be properly calculated when the task is enqueued
 * for the first time with its new policy.
 */
static void
__setparam_dl(struct task_struct *p, const struct sched_attr *attr)
{
	struct sched_dl_entity *dl_se = &p->dl;

	dl_se->dl_runtime = attr->sched_runtime;
	dl_se->dl_deadline = attr->sched_deadline;
	dl_se->dl_period = attr->sched_period ?: dl_se->dl_deadline;
	dl_se->flags = attr->sched_flags;
	dl_se->dl_bw = to_ratio(dl_se->dl_period, dl_se->dl_runtime);

	/*
	 * Changing the parameters of a task is 'tricky' and we're not doing
	 * the correct thing -- also see task_dead_dl() and switched_from_dl().
	 *
	 * What we SHOULD do is delay the bandwidth release until the 0-lag
	 * point. This would include retaining the task_struct until that time
	 * and change dl_overflow() to not immediately decrement the current
	 * amount.
	 *
	 * Instead we retain the current runtime/deadline and let the new
	 * parameters take effect after the current reservation period lapses.
	 * This is safe (albeit pessimistic) because the 0-lag point is always
	 * before the current scheduling deadline.
	 *
	 * We can still have temporary overloads because we do not delay the
	 * change in bandwidth until that time; so admission control is
	 * not on the safe side. It does however guarantee tasks will never
	 * consume more than promised.
	 */
}

/*
 * sched_setparam() passes in -1 for its policy, to let the functions
 * it calls know not to change it.
 */
#define SETPARAM_POLICY	-1

static void __setscheduler_params(struct task_struct *p,
		const struct sched_attr *attr)
{
	int policy = attr->sched_policy;

	if (policy == SETPARAM_POLICY)
		policy = p->policy;

	p->policy = policy;

	if (dl_policy(policy))
		__setparam_dl(p, attr);
	else if (fair_policy(policy))
		p->static_prio = NICE_TO_PRIO(attr->sched_nice);

	/*
	 * __sched_setscheduler() ensures attr->sched_priority == 0 when
	 * !rt_policy. Always setting this ensures that things like
	 * getparam()/getattr() don't report silly values for !rt tasks.
	 */
	p->rt_priority = attr->sched_priority;
	p->normal_prio = normal_prio(p);
	set_load_weight(p);
}

/* Actually do priority change: must hold pi & rq lock. */
static void __setscheduler(struct rq *rq, struct task_struct *p,
			   const struct sched_attr *attr, bool keep_boost)
{
	__setscheduler_params(p, attr);

	/*
	 * Keep a potential priority boosting if called from
	 * sched_setscheduler().
	 */
	if (keep_boost)
		p->prio = rt_mutex_get_effective_prio(p, normal_prio(p));
	else
		p->prio = normal_prio(p);

	if (dl_prio(p->prio))
		p->sched_class = &dl_sched_class;
	else if (rt_prio(p->prio))
		p->sched_class = &rt_sched_class;
	else
		p->sched_class = &fair_sched_class;
}

static void
__getparam_dl(struct task_struct *p, struct sched_attr *attr)
{
	struct sched_dl_entity *dl_se = &p->dl;

	attr->sched_priority = p->rt_priority;
	attr->sched_runtime = dl_se->dl_runtime;
	attr->sched_deadline = dl_se->dl_deadline;
	attr->sched_period = dl_se->dl_period;
	attr->sched_flags = dl_se->flags;
}

/*
 * This function validates the new parameters of a -deadline task.
 * We ask for the deadline not being zero, and greater or equal
 * than the runtime, as well as the period of being zero or
 * greater than deadline. Furthermore, we have to be sure that
 * user parameters are above the internal resolution of 1us (we
 * check sched_runtime only since it is always the smaller one) and
 * below 2^63 ns (we have to check both sched_deadline and
 * sched_period, as the latter can be zero).
 */
static bool
__checkparam_dl(const struct sched_attr *attr)
{
	/* deadline != 0 */
	if (attr->sched_deadline == 0)
		return false;

	/*
	 * Since we truncate DL_SCALE bits, make sure we're at least
	 * that big.
	 */
	if (attr->sched_runtime < (1ULL << DL_SCALE))
		return false;

	/*
	 * Since we use the MSB for wrap-around and sign issues, make
	 * sure it's not set (mind that period can be equal to zero).
	 */
	if (attr->sched_deadline & (1ULL << 63) ||
	    attr->sched_period & (1ULL << 63))
		return false;

	/* runtime <= deadline <= period (if period != 0) */
	if ((attr->sched_period != 0 &&
	     attr->sched_period < attr->sched_deadline) ||
	    attr->sched_deadline < attr->sched_runtime)
		return false;

	return true;
}

/*
 * check the target process has a UID that matches the current process's
 */
static bool check_same_owner(struct task_struct *p)
{
	const struct cred *cred = current_cred(), *pcred;
	bool match;

	rcu_read_lock();
	pcred = __task_cred(p);
	match = (uid_eq(cred->euid, pcred->euid) ||
		 uid_eq(cred->euid, pcred->uid));
	rcu_read_unlock();
	return match;
}

static bool dl_param_changed(struct task_struct *p,
		const struct sched_attr *attr)
{
	struct sched_dl_entity *dl_se = &p->dl;

	if (dl_se->dl_runtime != attr->sched_runtime ||
		dl_se->dl_deadline != attr->sched_deadline ||
		dl_se->dl_period != attr->sched_period ||
		dl_se->flags != attr->sched_flags)
		return true;

	return false;
}

static int __sched_setscheduler(struct task_struct *p,
				const struct sched_attr *attr,
				bool user, bool pi)
{
	int newprio = dl_policy(attr->sched_policy) ? MAX_DL_PRIO - 1 :
		      MAX_RT_PRIO - 1 - attr->sched_priority;
	int retval, oldprio, oldpolicy = -1, queued, running;
	int new_effective_prio, policy = attr->sched_policy;
	const struct sched_class *prev_class;
	struct rq_flags rf;
	int reset_on_fork;
	int queue_flags = DEQUEUE_SAVE | DEQUEUE_MOVE;
	struct rq *rq;

	/* may grab non-irq protected spin_locks */
	BUG_ON(in_interrupt());
recheck:
	/* double check policy once rq lock held */
	if (policy < 0) {
		reset_on_fork = p->sched_reset_on_fork;
		policy = oldpolicy = p->policy;
	} else {
		reset_on_fork = !!(attr->sched_flags & SCHED_FLAG_RESET_ON_FORK);

		if (!valid_policy(policy))
			return -EINVAL;
	}

	if (attr->sched_flags & ~(SCHED_FLAG_RESET_ON_FORK))
		return -EINVAL;

	/*
	 * Valid priorities for SCHED_FIFO and SCHED_RR are
	 * 1..MAX_USER_RT_PRIO-1, valid priority for SCHED_NORMAL,
	 * SCHED_BATCH and SCHED_IDLE is 0.
	 */
	if ((p->mm && attr->sched_priority > MAX_USER_RT_PRIO-1) ||
	    (!p->mm && attr->sched_priority > MAX_RT_PRIO-1))
		return -EINVAL;
	if ((dl_policy(policy) && !__checkparam_dl(attr)) ||
	    (rt_policy(policy) != (attr->sched_priority != 0)))
		return -EINVAL;

	/*
	 * Allow unprivileged RT tasks to decrease priority:
	 */
	if (user && !capable(CAP_SYS_NICE)) {
		if (fair_policy(policy)) {
			if (attr->sched_nice < task_nice(p) &&
			    !can_nice(p, attr->sched_nice))
				return -EPERM;
		}

		if (rt_policy(policy)) {
			unsigned long rlim_rtprio =
					task_rlimit(p, RLIMIT_RTPRIO);

			/* can't set/change the rt policy */
			if (policy != p->policy && !rlim_rtprio)
				return -EPERM;

			/* can't increase priority */
			if (attr->sched_priority > p->rt_priority &&
			    attr->sched_priority > rlim_rtprio)
				return -EPERM;
		}

		 /*
		  * Can't set/change SCHED_DEADLINE policy at all for now
		  * (safest behavior); in the future we would like to allow
		  * unprivileged DL tasks to increase their relative deadline
		  * or reduce their runtime (both ways reducing utilization)
		  */
		if (dl_policy(policy))
			return -EPERM;

		/*
		 * Treat SCHED_IDLE as nice 20. Only allow a switch to
		 * SCHED_NORMAL if the RLIMIT_NICE would normally permit it.
		 */
		if (idle_policy(p->policy) && !idle_policy(policy)) {
			if (!can_nice(p, task_nice(p)))
				return -EPERM;
		}

		/* can't change other user's priorities */
		if (!check_same_owner(p))
			return -EPERM;

		/* Normal users shall not reset the sched_reset_on_fork flag */
		if (p->sched_reset_on_fork && !reset_on_fork)
			return -EPERM;
	}

	if (user) {
		retval = security_task_setscheduler(p);
		if (retval)
			return retval;
	}

	/*
	 * make sure no PI-waiters arrive (or leave) while we are
	 * changing the priority of the task:
	 *
	 * To be able to change p->policy safely, the appropriate
	 * runqueue lock must be held.
	 */
	rq = task_rq_lock(p, &rf);

	/*
	 * Changing the policy of the stop threads its a very bad idea
	 */
	if (p == rq->stop) {
		task_rq_unlock(rq, p, &rf);
		return -EINVAL;
	}

	/*
	 * If not changing anything there's no need to proceed further,
	 * but store a possible modification of reset_on_fork.
	 */
	if (unlikely(policy == p->policy)) {
		if (fair_policy(policy) && attr->sched_nice != task_nice(p))
			goto change;
		if (rt_policy(policy) && attr->sched_priority != p->rt_priority)
			goto change;
		if (dl_policy(policy) && dl_param_changed(p, attr))
			goto change;

		p->sched_reset_on_fork = reset_on_fork;
		task_rq_unlock(rq, p, &rf);
		return 0;
	}
change:

	if (user) {
#ifdef CONFIG_RT_GROUP_SCHED
		/*
		 * Do not allow realtime tasks into groups that have no runtime
		 * assigned.
		 */
		if (rt_bandwidth_enabled() && rt_policy(policy) &&
				task_group(p)->rt_bandwidth.rt_runtime == 0 &&
				!task_group_is_autogroup(task_group(p))) {
			task_rq_unlock(rq, p, &rf);
			return -EPERM;
		}
#endif
#ifdef CONFIG_SMP
		if (dl_bandwidth_enabled() && dl_policy(policy)) {
			cpumask_t *span = rq->rd->span;

			/*
			 * Don't allow tasks with an affinity mask smaller than
			 * the entire root_domain to become SCHED_DEADLINE. We
			 * will also fail if there's no bandwidth available.
			 */
			if (!cpumask_subset(span, &p->cpus_allowed) ||
			    rq->rd->dl_bw.bw == 0) {
				task_rq_unlock(rq, p, &rf);
				return -EPERM;
			}
		}
#endif
	}

	/* recheck policy now with rq lock held */
	if (unlikely(oldpolicy != -1 && oldpolicy != p->policy)) {
		policy = oldpolicy = -1;
		task_rq_unlock(rq, p, &rf);
		goto recheck;
	}

	/*
	 * If setscheduling to SCHED_DEADLINE (or changing the parameters
	 * of a SCHED_DEADLINE task) we need to check if enough bandwidth
	 * is available.
	 */
	if ((dl_policy(policy) || dl_task(p)) && dl_overflow(p, policy, attr)) {
		task_rq_unlock(rq, p, &rf);
		return -EBUSY;
	}

	p->sched_reset_on_fork = reset_on_fork;
	oldprio = p->prio;

	if (pi) {
		/*
		 * Take priority boosted tasks into account. If the new
		 * effective priority is unchanged, we just store the new
		 * normal parameters and do not touch the scheduler class and
		 * the runqueue. This will be done when the task deboost
		 * itself.
		 */
		new_effective_prio = rt_mutex_get_effective_prio(p, newprio);
		if (new_effective_prio == oldprio)
			queue_flags &= ~DEQUEUE_MOVE;
	}

	queued = task_on_rq_queued(p);
	running = task_current(rq, p);
	if (queued)
		dequeue_task(rq, p, queue_flags);
	if (running)
		put_prev_task(rq, p);

	prev_class = p->sched_class;
	__setscheduler(rq, p, attr, pi);

	if (running)
		p->sched_class->set_curr_task(rq);
	if (queued) {
		/*
		 * We enqueue to tail when the priority of a task is
		 * increased (user space view).
		 */
		if (oldprio < p->prio)
			queue_flags |= ENQUEUE_HEAD;

		enqueue_task(rq, p, queue_flags);
	}

	check_class_changed(rq, p, prev_class, oldprio);
	preempt_disable(); /* avoid rq from going away on us */
	task_rq_unlock(rq, p, &rf);

	if (pi)
		rt_mutex_adjust_pi(p);

	/*
	 * Run balance callbacks after we've adjusted the PI chain.
	 */
	balance_callback(rq);
	preempt_enable();

	return 0;
}

static int _sched_setscheduler(struct task_struct *p, int policy,
			       const struct sched_param *param, bool check)
{
	struct sched_attr attr = {
		.sched_policy   = policy,
		.sched_priority = param->sched_priority,
		.sched_nice	= PRIO_TO_NICE(p->static_prio),
	};

	/* Fixup the legacy SCHED_RESET_ON_FORK hack. */
	if ((policy != SETPARAM_POLICY) && (policy & SCHED_RESET_ON_FORK)) {
		attr.sched_flags |= SCHED_FLAG_RESET_ON_FORK;
		policy &= ~SCHED_RESET_ON_FORK;
		attr.sched_policy = policy;
	}

	return __sched_setscheduler(p, &attr, check, true);
}
/**
 * sched_setscheduler - change the scheduling policy and/or RT priority of a thread.
 * @p: the task in question.
 * @policy: new policy.
 * @param: structure containing the new RT priority.
 *
 * Return: 0 on success. An error code otherwise.
 *
 * NOTE that the task may be already dead.
 */
int sched_setscheduler(struct task_struct *p, int policy,
		       const struct sched_param *param)
{
	return _sched_setscheduler(p, policy, param, true);
}
EXPORT_SYMBOL_GPL(sched_setscheduler);

int sched_setattr(struct task_struct *p, const struct sched_attr *attr)
{
	return __sched_setscheduler(p, attr, true, true);
}
EXPORT_SYMBOL_GPL(sched_setattr);

/**
 * sched_setscheduler_nocheck - change the scheduling policy and/or RT priority of a thread from kernelspace.
 * @p: the task in question.
 * @policy: new policy.
 * @param: structure containing the new RT priority.
 *
 * Just like sched_setscheduler, only don't bother checking if the
 * current context has permission.  For example, this is needed in
 * stop_machine(): we create temporary high priority worker threads,
 * but our caller might not have that capability.
 *
 * Return: 0 on success. An error code otherwise.
 */
int sched_setscheduler_nocheck(struct task_struct *p, int policy,
			       const struct sched_param *param)
{
	return _sched_setscheduler(p, policy, param, false);
}
EXPORT_SYMBOL_GPL(sched_setscheduler_nocheck);

static int
do_sched_setscheduler(pid_t pid, int policy, struct sched_param __user *param)
{
	struct sched_param lparam;
	struct task_struct *p;
	int retval;

	if (!param || pid < 0)
		return -EINVAL;
	if (copy_from_user(&lparam, param, sizeof(struct sched_param)))
		return -EFAULT;

	rcu_read_lock();
	retval = -ESRCH;
	p = find_process_by_pid(pid);
	if (p != NULL)
		retval = sched_setscheduler(p, policy, &lparam);
	rcu_read_unlock();

	return retval;
}

/*
 * Mimics kernel/events/core.c perf_copy_attr().
 */
static int sched_copy_attr(struct sched_attr __user *uattr,
			   struct sched_attr *attr)
{
	u32 size;
	int ret;

	if (!access_ok(VERIFY_WRITE, uattr, SCHED_ATTR_SIZE_VER0))
		return -EFAULT;

	/*
	 * zero the full structure, so that a short copy will be nice.
	 */
	memset(attr, 0, sizeof(*attr));

	ret = get_user(size, &uattr->size);
	if (ret)
		return ret;

	if (size > PAGE_SIZE)	/* silly large */
		goto err_size;

	if (!size)		/* abi compat */
		size = SCHED_ATTR_SIZE_VER0;

	if (size < SCHED_ATTR_SIZE_VER0)
		goto err_size;

	/*
	 * If we're handed a bigger struct than we know of,
	 * ensure all the unknown bits are 0 - i.e. new
	 * user-space does not rely on any kernel feature
	 * extensions we dont know about yet.
	 */
	if (size > sizeof(*attr)) {
		unsigned char __user *addr;
		unsigned char __user *end;
		unsigned char val;

		addr = (void __user *)uattr + sizeof(*attr);
		end  = (void __user *)uattr + size;

		for (; addr < end; addr++) {
			ret = get_user(val, addr);
			if (ret)
				return ret;
			if (val)
				goto err_size;
		}
		size = sizeof(*attr);
	}

	ret = copy_from_user(attr, uattr, size);
	if (ret)
		return -EFAULT;

	/*
	 * XXX: do we want to be lenient like existing syscalls; or do we want
	 * to be strict and return an error on out-of-bounds values?
	 */
	attr->sched_nice = clamp(attr->sched_nice, MIN_NICE, MAX_NICE);

	return 0;

err_size:
	put_user(sizeof(*attr), &uattr->size);
	return -E2BIG;
}

/**
 * sys_sched_setscheduler - set/change the scheduler policy and RT priority
 * @pid: the pid in question.
 * @policy: new policy.
 * @param: structure containing the new RT priority.
 *
 * Return: 0 on success. An error code otherwise.
 */
SYSCALL_DEFINE3(sched_setscheduler, pid_t, pid, int, policy,
		struct sched_param __user *, param)
{
	/* negative values for policy are not valid */
	if (policy < 0)
		return -EINVAL;

	return do_sched_setscheduler(pid, policy, param);
}

/**
 * sys_sched_setparam - set/change the RT priority of a thread
 * @pid: the pid in question.
 * @param: structure containing the new RT priority.
 *
 * Return: 0 on success. An error code otherwise.
 */
SYSCALL_DEFINE2(sched_setparam, pid_t, pid, struct sched_param __user *, param)
{
	return do_sched_setscheduler(pid, SETPARAM_POLICY, param);
}

/**
 * sys_sched_setattr - same as above, but with extended sched_attr
 * @pid: the pid in question.
 * @uattr: structure containing the extended parameters.
 * @flags: for future extension.
 */
SYSCALL_DEFINE3(sched_setattr, pid_t, pid, struct sched_attr __user *, uattr,
			       unsigned int, flags)
{
	struct sched_attr attr;
	struct task_struct *p;
	int retval;

	if (!uattr || pid < 0 || flags)
		return -EINVAL;

	retval = sched_copy_attr(uattr, &attr);
	if (retval)
		return retval;

	if ((int)attr.sched_policy < 0)
		return -EINVAL;

	rcu_read_lock();
	retval = -ESRCH;
	p = find_process_by_pid(pid);
	if (p != NULL)
		retval = sched_setattr(p, &attr);
	rcu_read_unlock();

	return retval;
}

/**
 * sys_sched_getscheduler - get the policy (scheduling class) of a thread
 * @pid: the pid in question.
 *
 * Return: On success, the policy of the thread. Otherwise, a negative error
 * code.
 */
SYSCALL_DEFINE1(sched_getscheduler, pid_t, pid)
{
	struct task_struct *p;
	int retval;

	if (pid < 0)
		return -EINVAL;

	retval = -ESRCH;
	rcu_read_lock();
	p = find_process_by_pid(pid);
	if (p) {
		retval = security_task_getscheduler(p);
		if (!retval)
			retval = p->policy
				| (p->sched_reset_on_fork ? SCHED_RESET_ON_FORK : 0);
	}
	rcu_read_unlock();
	return retval;
}

/**
 * sys_sched_getparam - get the RT priority of a thread
 * @pid: the pid in question.
 * @param: structure containing the RT priority.
 *
 * Return: On success, 0 and the RT priority is in @param. Otherwise, an error
 * code.
 */
SYSCALL_DEFINE2(sched_getparam, pid_t, pid, struct sched_param __user *, param)
{
	struct sched_param lp = { .sched_priority = 0 };
	struct task_struct *p;
	int retval;

	if (!param || pid < 0)
		return -EINVAL;

	rcu_read_lock();
	p = find_process_by_pid(pid);
	retval = -ESRCH;
	if (!p)
		goto out_unlock;

	retval = security_task_getscheduler(p);
	if (retval)
		goto out_unlock;

	if (task_has_rt_policy(p))
		lp.sched_priority = p->rt_priority;
	rcu_read_unlock();

	/*
	 * This one might sleep, we cannot do it with a spinlock held ...
	 */
	retval = copy_to_user(param, &lp, sizeof(*param)) ? -EFAULT : 0;

	return retval;

out_unlock:
	rcu_read_unlock();
	return retval;
}

static int sched_read_attr(struct sched_attr __user *uattr,
			   struct sched_attr *attr,
			   unsigned int usize)
{
	int ret;

	if (!access_ok(VERIFY_WRITE, uattr, usize))
		return -EFAULT;

	/*
	 * If we're handed a smaller struct than we know of,
	 * ensure all the unknown bits are 0 - i.e. old
	 * user-space does not get uncomplete information.
	 */
	if (usize < sizeof(*attr)) {
		unsigned char *addr;
		unsigned char *end;

		addr = (void *)attr + usize;
		end  = (void *)attr + sizeof(*attr);

		for (; addr < end; addr++) {
			if (*addr)
				return -EFBIG;
		}

		attr->size = usize;
	}

	ret = copy_to_user(uattr, attr, attr->size);
	if (ret)
		return -EFAULT;

	return 0;
}

/**
 * sys_sched_getattr - similar to sched_getparam, but with sched_attr
 * @pid: the pid in question.
 * @uattr: structure containing the extended parameters.
 * @size: sizeof(attr) for fwd/bwd comp.
 * @flags: for future extension.
 */
SYSCALL_DEFINE4(sched_getattr, pid_t, pid, struct sched_attr __user *, uattr,
		unsigned int, size, unsigned int, flags)
{
	struct sched_attr attr = {
		.size = sizeof(struct sched_attr),
	};
	struct task_struct *p;
	int retval;

	if (!uattr || pid < 0 || size > PAGE_SIZE ||
	    size < SCHED_ATTR_SIZE_VER0 || flags)
		return -EINVAL;

	rcu_read_lock();
	p = find_process_by_pid(pid);
	retval = -ESRCH;
	if (!p)
		goto out_unlock;

	retval = security_task_getscheduler(p);
	if (retval)
		goto out_unlock;

	attr.sched_policy = p->policy;
	if (p->sched_reset_on_fork)
		attr.sched_flags |= SCHED_FLAG_RESET_ON_FORK;
	if (task_has_dl_policy(p))
		__getparam_dl(p, &attr);
	else if (task_has_rt_policy(p))
		attr.sched_priority = p->rt_priority;
	else
		attr.sched_nice = task_nice(p);

	rcu_read_unlock();

	retval = sched_read_attr(uattr, &attr, size);
	return retval;

out_unlock:
	rcu_read_unlock();
	return retval;
}

long sched_setaffinity(pid_t pid, const struct cpumask *in_mask)
{
	cpumask_var_t cpus_allowed, new_mask;
	struct task_struct *p;
	int retval;

	rcu_read_lock();

	p = find_process_by_pid(pid);
	if (!p) {
		rcu_read_unlock();
		return -ESRCH;
	}

	/* Prevent p going away */
	get_task_struct(p);
	rcu_read_unlock();

	if (p->flags & PF_NO_SETAFFINITY) {
		retval = -EINVAL;
		goto out_put_task;
	}
	if (!alloc_cpumask_var(&cpus_allowed, GFP_KERNEL)) {
		retval = -ENOMEM;
		goto out_put_task;
	}
	if (!alloc_cpumask_var(&new_mask, GFP_KERNEL)) {
		retval = -ENOMEM;
		goto out_free_cpus_allowed;
	}
	retval = -EPERM;
	if (!check_same_owner(p)) {
		rcu_read_lock();
		if (!ns_capable(__task_cred(p)->user_ns, CAP_SYS_NICE)) {
			rcu_read_unlock();
			goto out_free_new_mask;
		}
		rcu_read_unlock();
	}

	retval = security_task_setscheduler(p);
	if (retval)
		goto out_free_new_mask;


	cpuset_cpus_allowed(p, cpus_allowed);
	cpumask_and(new_mask, in_mask, cpus_allowed);

	/*
	 * Since bandwidth control happens on root_domain basis,
	 * if admission test is enabled, we only admit -deadline
	 * tasks allowed to run on all the CPUs in the task's
	 * root_domain.
	 */
#ifdef CONFIG_SMP
	if (task_has_dl_policy(p) && dl_bandwidth_enabled()) {
		rcu_read_lock();
		if (!cpumask_subset(task_rq(p)->rd->span, new_mask)) {
			retval = -EBUSY;
			rcu_read_unlock();
			goto out_free_new_mask;
		}
		rcu_read_unlock();
	}
#endif
again:
	retval = __set_cpus_allowed_ptr(p, new_mask, true);

	if (!retval) {
		cpuset_cpus_allowed(p, cpus_allowed);
		if (!cpumask_subset(new_mask, cpus_allowed)) {
			/*
			 * We must have raced with a concurrent cpuset
			 * update. Just reset the cpus_allowed to the
			 * cpuset's cpus_allowed
			 */
			cpumask_copy(new_mask, cpus_allowed);
			goto again;
		}
	}
out_free_new_mask:
	free_cpumask_var(new_mask);
out_free_cpus_allowed:
	free_cpumask_var(cpus_allowed);
out_put_task:
	put_task_struct(p);
	return retval;
}

static int get_user_cpu_mask(unsigned long __user *user_mask_ptr, unsigned len,
			     struct cpumask *new_mask)
{
	if (len < cpumask_size())
		cpumask_clear(new_mask);
	else if (len > cpumask_size())
		len = cpumask_size();

	return copy_from_user(new_mask, user_mask_ptr, len) ? -EFAULT : 0;
}

/**
 * sys_sched_setaffinity - set the cpu affinity of a process
 * @pid: pid of the process
 * @len: length in bytes of the bitmask pointed to by user_mask_ptr
 * @user_mask_ptr: user-space pointer to the new cpu mask
 *
 * Return: 0 on success. An error code otherwise.
 */
SYSCALL_DEFINE3(sched_setaffinity, pid_t, pid, unsigned int, len,
		unsigned long __user *, user_mask_ptr)
{
	cpumask_var_t new_mask;
	int retval;

	if (!alloc_cpumask_var(&new_mask, GFP_KERNEL))
		return -ENOMEM;

	retval = get_user_cpu_mask(user_mask_ptr, len, new_mask);
	if (retval == 0)
		retval = sched_setaffinity(pid, new_mask);
	free_cpumask_var(new_mask);
	return retval;
}

long sched_getaffinity(pid_t pid, struct cpumask *mask)
{
	struct task_struct *p;
	unsigned long flags;
	int retval;

	rcu_read_lock();

	retval = -ESRCH;
	p = find_process_by_pid(pid);
	if (!p)
		goto out_unlock;

	retval = security_task_getscheduler(p);
	if (retval)
		goto out_unlock;

	raw_spin_lock_irqsave(&p->pi_lock, flags);
	cpumask_and(mask, &p->cpus_allowed, cpu_active_mask);
	raw_spin_unlock_irqrestore(&p->pi_lock, flags);

out_unlock:
	rcu_read_unlock();

	return retval;
}

/**
 * sys_sched_getaffinity - get the cpu affinity of a process
 * @pid: pid of the process
 * @len: length in bytes of the bitmask pointed to by user_mask_ptr
 * @user_mask_ptr: user-space pointer to hold the current cpu mask
 *
 * Return: 0 on success. An error code otherwise.
 */
SYSCALL_DEFINE3(sched_getaffinity, pid_t, pid, unsigned int, len,
		unsigned long __user *, user_mask_ptr)
{
	int ret;
	cpumask_var_t mask;

	if ((len * BITS_PER_BYTE) < nr_cpu_ids)
		return -EINVAL;
	if (len & (sizeof(unsigned long)-1))
		return -EINVAL;

	if (!alloc_cpumask_var(&mask, GFP_KERNEL))
		return -ENOMEM;

	ret = sched_getaffinity(pid, mask);
	if (ret == 0) {
		size_t retlen = min_t(size_t, len, cpumask_size());

		if (copy_to_user(user_mask_ptr, mask, retlen))
			ret = -EFAULT;
		else
			ret = retlen;
	}
	free_cpumask_var(mask);

	return ret;
}

/**
 * sys_sched_yield - yield the current processor to other threads.
 *
 * This function yields the current CPU to other tasks. If there are no
 * other threads running on this CPU then this function will return.
 *
 * Return: 0.
 */
SYSCALL_DEFINE0(sched_yield)
{
	struct rq *rq = this_rq_lock();

	schedstat_inc(rq, yld_count);
	current->sched_class->yield_task(rq);

	/*
	 * Since we are going to call schedule() anyway, there's
	 * no need to preempt or enable interrupts:
	 */
	__release(rq->lock);
	spin_release(&rq->lock.dep_map, 1, _THIS_IP_);
	do_raw_spin_unlock(&rq->lock);
	sched_preempt_enable_no_resched();

	schedule();

	return 0;
}

int __sched _cond_resched(void)
{
	if (should_resched(0)) {
		preempt_schedule_common();
		return 1;
	}
	return 0;
}
EXPORT_SYMBOL(_cond_resched);

/*
 * __cond_resched_lock() - if a reschedule is pending, drop the given lock,
 * call schedule, and on return reacquire the lock.
 *
 * This works OK both with and without CONFIG_PREEMPT. We do strange low-level
 * operations here to prevent schedule() from being called twice (once via
 * spin_unlock(), once by hand).
 */
int __cond_resched_lock(spinlock_t *lock)
{
	int resched = should_resched(PREEMPT_LOCK_OFFSET);
	int ret = 0;

	lockdep_assert_held(lock);

	if (spin_needbreak(lock) || resched) {
		spin_unlock(lock);
		if (resched)
			preempt_schedule_common();
		else
			cpu_relax();
		ret = 1;
		spin_lock(lock);
	}
	return ret;
}
EXPORT_SYMBOL(__cond_resched_lock);

int __sched __cond_resched_softirq(void)
{
	BUG_ON(!in_softirq());

	if (should_resched(SOFTIRQ_DISABLE_OFFSET)) {
		local_bh_enable();
		preempt_schedule_common();
		local_bh_disable();
		return 1;
	}
	return 0;
}
EXPORT_SYMBOL(__cond_resched_softirq);

/**
 * yield - yield the current processor to other threads.
 *
 * Do not ever use this function, there's a 99% chance you're doing it wrong.
 *
 * The scheduler is at all times free to pick the calling task as the most
 * eligible task to run, if removing the yield() call from your code breaks
 * it, its already broken.
 *
 * Typical broken usage is:
 *
 * while (!event)
 * 	yield();
 *
 * where one assumes that yield() will let 'the other' process run that will
 * make event true. If the current task is a SCHED_FIFO task that will never
 * happen. Never use yield() as a progress guarantee!!
 *
 * If you want to use yield() to wait for something, use wait_event().
 * If you want to use yield() to be 'nice' for others, use cond_resched().
 * If you still want to use yield(), do not!
 */
void __sched yield(void)
{
	set_current_state(TASK_RUNNING);
	sys_sched_yield();
}
EXPORT_SYMBOL(yield);

/**
 * yield_to - yield the current processor to another thread in
 * your thread group, or accelerate that thread toward the
 * processor it's on.
 * @p: target task
 * @preempt: whether task preemption is allowed or not
 *
 * It's the caller's job to ensure that the target task struct
 * can't go away on us before we can do any checks.
 *
 * Return:
 *	true (>0) if we indeed boosted the target task.
 *	false (0) if we failed to boost the target.
 *	-ESRCH if there's no task to yield to.
 */
int __sched yield_to(struct task_struct *p, bool preempt)
{
	struct task_struct *curr = current;
	struct rq *rq, *p_rq;
	unsigned long flags;
	int yielded = 0;

	local_irq_save(flags);
	rq = this_rq();

again:
	p_rq = task_rq(p);
	/*
	 * If we're the only runnable task on the rq and target rq also
	 * has only one task, there's absolutely no point in yielding.
	 */
	if (rq->nr_running == 1 && p_rq->nr_running == 1) {
		yielded = -ESRCH;
		goto out_irq;
	}

	double_rq_lock(rq, p_rq);
	if (task_rq(p) != p_rq) {
		double_rq_unlock(rq, p_rq);
		goto again;
	}

	if (!curr->sched_class->yield_to_task)
		goto out_unlock;

	if (curr->sched_class != p->sched_class)
		goto out_unlock;

	if (task_running(p_rq, p) || p->state)
		goto out_unlock;

	yielded = curr->sched_class->yield_to_task(rq, p, preempt);
	if (yielded) {
		schedstat_inc(rq, yld_count);
		/*
		 * Make p's CPU reschedule; pick_next_entity takes care of
		 * fairness.
		 */
		if (preempt && rq != p_rq)
			resched_curr(p_rq);
	}

out_unlock:
	double_rq_unlock(rq, p_rq);
out_irq:
	local_irq_restore(flags);

	if (yielded > 0)
		schedule();

	return yielded;
}
EXPORT_SYMBOL_GPL(yield_to);

/*
 * This task is about to go to sleep on IO. Increment rq->nr_iowait so
 * that process accounting knows that this is a task in IO wait state.
 */
long __sched io_schedule_timeout(long timeout)
{
	int old_iowait = current->in_iowait;
	struct rq *rq;
	long ret;

	current->in_iowait = 1;
	blk_schedule_flush_plug(current);

	delayacct_blkio_start();
	rq = raw_rq();
	atomic_inc(&rq->nr_iowait);
	ret = schedule_timeout(timeout);
	current->in_iowait = old_iowait;
	atomic_dec(&rq->nr_iowait);
	delayacct_blkio_end();

	return ret;
}
EXPORT_SYMBOL(io_schedule_timeout);

/**
 * sys_sched_get_priority_max - return maximum RT priority.
 * @policy: scheduling class.
 *
 * Return: On success, this syscall returns the maximum
 * rt_priority that can be used by a given scheduling class.
 * On failure, a negative error code is returned.
 */
SYSCALL_DEFINE1(sched_get_priority_max, int, policy)
{
	int ret = -EINVAL;

	switch (policy) {
	case SCHED_FIFO:
	case SCHED_RR:
		ret = MAX_USER_RT_PRIO-1;
		break;
	case SCHED_DEADLINE:
	case SCHED_NORMAL:
	case SCHED_BATCH:
	case SCHED_IDLE:
		ret = 0;
		break;
	}
	return ret;
}

/**
 * sys_sched_get_priority_min - return minimum RT priority.
 * @policy: scheduling class.
 *
 * Return: On success, this syscall returns the minimum
 * rt_priority that can be used by a given scheduling class.
 * On failure, a negative error code is returned.
 */
SYSCALL_DEFINE1(sched_get_priority_min, int, policy)
{
	int ret = -EINVAL;

	switch (policy) {
	case SCHED_FIFO:
	case SCHED_RR:
		ret = 1;
		break;
	case SCHED_DEADLINE:
	case SCHED_NORMAL:
	case SCHED_BATCH:
	case SCHED_IDLE:
		ret = 0;
	}
	return ret;
}

/**
 * sys_sched_rr_get_interval - return the default timeslice of a process.
 * @pid: pid of the process.
 * @interval: userspace pointer to the timeslice value.
 *
 * this syscall writes the default timeslice value of a given process
 * into the user-space timespec buffer. A value of '0' means infinity.
 *
 * Return: On success, 0 and the timeslice is in @interval. Otherwise,
 * an error code.
 */
SYSCALL_DEFINE2(sched_rr_get_interval, pid_t, pid,
		struct timespec __user *, interval)
{
	struct task_struct *p;
	unsigned int time_slice;
	struct rq_flags rf;
	struct timespec t;
	struct rq *rq;
	int retval;

	if (pid < 0)
		return -EINVAL;

	retval = -ESRCH;
	rcu_read_lock();
	p = find_process_by_pid(pid);
	if (!p)
		goto out_unlock;

	retval = security_task_getscheduler(p);
	if (retval)
		goto out_unlock;

	rq = task_rq_lock(p, &rf);
	time_slice = 0;
	if (p->sched_class->get_rr_interval)
		time_slice = p->sched_class->get_rr_interval(rq, p);
	task_rq_unlock(rq, p, &rf);

	rcu_read_unlock();
	jiffies_to_timespec(time_slice, &t);
	retval = copy_to_user(interval, &t, sizeof(t)) ? -EFAULT : 0;
	return retval;

out_unlock:
	rcu_read_unlock();
	return retval;
}

static const char stat_nam[] = TASK_STATE_TO_CHAR_STR;

void sched_show_task(struct task_struct *p)
{
	unsigned long free = 0;
	int ppid;
	unsigned long state = p->state;

	if (state)
		state = __ffs(state) + 1;
	printk(KERN_INFO "%-15.15s %c", p->comm,
		state < sizeof(stat_nam) - 1 ? stat_nam[state] : '?');
#if BITS_PER_LONG == 32
	if (state == TASK_RUNNING)
		printk(KERN_CONT " running  ");
	else
		printk(KERN_CONT " %08lx ", thread_saved_pc(p));
#else
	if (state == TASK_RUNNING)
		printk(KERN_CONT "  running task    ");
	else
		printk(KERN_CONT " %016lx ", thread_saved_pc(p));
#endif
#ifdef CONFIG_DEBUG_STACK_USAGE
	free = stack_not_used(p);
#endif
	ppid = 0;
	rcu_read_lock();
	if (pid_alive(p))
		ppid = task_pid_nr(rcu_dereference(p->real_parent));
	rcu_read_unlock();
	printk(KERN_CONT "%5lu %5d %6d 0x%08lx\n", free,
		task_pid_nr(p), ppid,
		(unsigned long)task_thread_info(p)->flags);

	print_worker_info(KERN_INFO, p);
	show_stack(p, NULL);
}

void show_state_filter(unsigned long state_filter)
{
	struct task_struct *g, *p;

#if BITS_PER_LONG == 32
	printk(KERN_INFO
		"  task                PC stack   pid father\n");
#else
	printk(KERN_INFO
		"  task                        PC stack   pid father\n");
#endif
	rcu_read_lock();
	for_each_process_thread(g, p) {
		/*
		 * reset the NMI-timeout, listing all files on a slow
		 * console might take a lot of time:
		 */
		touch_nmi_watchdog();
		if (!state_filter || (p->state & state_filter))
			sched_show_task(p);
	}

	touch_all_softlockup_watchdogs();

#ifdef CONFIG_SCHED_DEBUG
	if (!state_filter)
		sysrq_sched_debug_show();
#endif
	rcu_read_unlock();
	/*
	 * Only show locks if all tasks are dumped:
	 */
	if (!state_filter)
		debug_show_all_locks();
}

void init_idle_bootup_task(struct task_struct *idle)
{
	idle->sched_class = &idle_sched_class;
}

/**
 * init_idle - set up an idle thread for a given CPU
 * @idle: task in question
 * @cpu: cpu the idle task belongs to
 *
 * NOTE: this function does not set the idle thread's NEED_RESCHED
 * flag, to make booting more robust.
 */
void init_idle(struct task_struct *idle, int cpu)
{
	struct rq *rq = cpu_rq(cpu);
	unsigned long flags;

	raw_spin_lock_irqsave(&idle->pi_lock, flags);
	raw_spin_lock(&rq->lock);

	__sched_fork(0, idle);
	idle->state = TASK_RUNNING;
	idle->se.exec_start = sched_clock();

	kasan_unpoison_task_stack(idle);

#ifdef CONFIG_SMP
	/*
	 * Its possible that init_idle() gets called multiple times on a task,
	 * in that case do_set_cpus_allowed() will not do the right thing.
	 *
	 * And since this is boot we can forgo the serialization.
	 */
	set_cpus_allowed_common(idle, cpumask_of(cpu));
#endif
	/*
	 * We're having a chicken and egg problem, even though we are
	 * holding rq->lock, the cpu isn't yet set to this cpu so the
	 * lockdep check in task_group() will fail.
	 *
	 * Similar case to sched_fork(). / Alternatively we could
	 * use task_rq_lock() here and obtain the other rq->lock.
	 *
	 * Silence PROVE_RCU
	 */
	rcu_read_lock();
	__set_task_cpu(idle, cpu);
	rcu_read_unlock();

	rq->curr = rq->idle = idle;
	idle->on_rq = TASK_ON_RQ_QUEUED;
#ifdef CONFIG_SMP
	idle->on_cpu = 1;
#endif
	raw_spin_unlock(&rq->lock);
	raw_spin_unlock_irqrestore(&idle->pi_lock, flags);

	/* Set the preempt count _outside_ the spinlocks! */
	init_idle_preempt_count(idle, cpu);

	/*
	 * The idle tasks have their own, simple scheduling class:
	 */
	idle->sched_class = &idle_sched_class;
	ftrace_graph_init_idle_task(idle, cpu);
	vtime_init_idle(idle, cpu);
#ifdef CONFIG_SMP
	sprintf(idle->comm, "%s/%d", INIT_TASK_COMM, cpu);
#endif
}

int cpuset_cpumask_can_shrink(const struct cpumask *cur,
			      const struct cpumask *trial)
{
	int ret = 1, trial_cpus;
	struct dl_bw *cur_dl_b;
	unsigned long flags;

	if (!cpumask_weight(cur))
		return ret;

	rcu_read_lock_sched();
	cur_dl_b = dl_bw_of(cpumask_any(cur));
	trial_cpus = cpumask_weight(trial);

	raw_spin_lock_irqsave(&cur_dl_b->lock, flags);
	if (cur_dl_b->bw != -1 &&
	    cur_dl_b->bw * trial_cpus < cur_dl_b->total_bw)
		ret = 0;
	raw_spin_unlock_irqrestore(&cur_dl_b->lock, flags);
	rcu_read_unlock_sched();

	return ret;
}

int task_can_attach(struct task_struct *p,
		    const struct cpumask *cs_cpus_allowed)
{
	int ret = 0;

	/*
	 * Kthreads which disallow setaffinity shouldn't be moved
	 * to a new cpuset; we don't want to change their cpu
	 * affinity and isolating such threads by their set of
	 * allowed nodes is unnecessary.  Thus, cpusets are not
	 * applicable for such threads.  This prevents checking for
	 * success of set_cpus_allowed_ptr() on all attached tasks
	 * before cpus_allowed may be changed.
	 */
	if (p->flags & PF_NO_SETAFFINITY) {
		ret = -EINVAL;
		goto out;
	}

#ifdef CONFIG_SMP
	if (dl_task(p) && !cpumask_intersects(task_rq(p)->rd->span,
					      cs_cpus_allowed)) {
		unsigned int dest_cpu = cpumask_any_and(cpu_active_mask,
							cs_cpus_allowed);
		struct dl_bw *dl_b;
		bool overflow;
		int cpus;
		unsigned long flags;

		rcu_read_lock_sched();
		dl_b = dl_bw_of(dest_cpu);
		raw_spin_lock_irqsave(&dl_b->lock, flags);
		cpus = dl_bw_cpus(dest_cpu);
		overflow = __dl_overflow(dl_b, cpus, 0, p->dl.dl_bw);
		if (overflow)
			ret = -EBUSY;
		else {
			/*
			 * We reserve space for this task in the destination
			 * root_domain, as we can't fail after this point.
			 * We will free resources in the source root_domain
			 * later on (see set_cpus_allowed_dl()).
			 */
			__dl_add(dl_b, p->dl.dl_bw);
		}
		raw_spin_unlock_irqrestore(&dl_b->lock, flags);
		rcu_read_unlock_sched();

	}
#endif
out:
	return ret;
}

#ifdef CONFIG_SMP

static bool sched_smp_initialized __read_mostly;

#ifdef CONFIG_NUMA_BALANCING
/* Migrate current task p to target_cpu */
int migrate_task_to(struct task_struct *p, int target_cpu)
{
	struct migration_arg arg = { p, target_cpu };
	int curr_cpu = task_cpu(p);

	if (curr_cpu == target_cpu)
		return 0;

	if (!cpumask_test_cpu(target_cpu, tsk_cpus_allowed(p)))
		return -EINVAL;

	/* TODO: This is not properly updating schedstats */

	trace_sched_move_numa(p, curr_cpu, target_cpu);
	return stop_one_cpu(curr_cpu, migration_cpu_stop, &arg);
}

/*
 * Requeue a task on a given node and accurately track the number of NUMA
 * tasks on the runqueues
 */
void sched_setnuma(struct task_struct *p, int nid)
{
	bool queued, running;
	struct rq_flags rf;
	struct rq *rq;

	rq = task_rq_lock(p, &rf);
	queued = task_on_rq_queued(p);
	running = task_current(rq, p);

	if (queued)
		dequeue_task(rq, p, DEQUEUE_SAVE);
	if (running)
		put_prev_task(rq, p);

	p->numa_preferred_nid = nid;

	if (running)
		p->sched_class->set_curr_task(rq);
	if (queued)
		enqueue_task(rq, p, ENQUEUE_RESTORE);
	task_rq_unlock(rq, p, &rf);
}
#endif /* CONFIG_NUMA_BALANCING */

#ifdef CONFIG_HOTPLUG_CPU
/*
 * Ensures that the idle task is using init_mm right before its cpu goes
 * offline.
 */
void idle_task_exit(void)
{
	struct mm_struct *mm = current->active_mm;

	BUG_ON(cpu_online(smp_processor_id()));

	if (mm != &init_mm) {
		switch_mm_irqs_off(mm, &init_mm, current);
		finish_arch_post_lock_switch();
	}
	mmdrop(mm);
}

/*
 * Since this CPU is going 'away' for a while, fold any nr_active delta
 * we might have. Assumes we're called after migrate_tasks() so that the
 * nr_active count is stable.
 *
 * Also see the comment "Global load-average calculations".
 */
static void calc_load_migrate(struct rq *rq)
{
	long delta = calc_load_fold_active(rq);
	if (delta)
		atomic_long_add(delta, &calc_load_tasks);
}

static void put_prev_task_fake(struct rq *rq, struct task_struct *prev)
{
}

static const struct sched_class fake_sched_class = {
	.put_prev_task = put_prev_task_fake,
};

static struct task_struct fake_task = {
	/*
	 * Avoid pull_{rt,dl}_task()
	 */
	.prio = MAX_PRIO + 1,
	.sched_class = &fake_sched_class,
};

/*
 * Migrate all tasks from the rq, sleeping tasks will be migrated by
 * try_to_wake_up()->select_task_rq().
 *
 * Called with rq->lock held even though we'er in stop_machine() and
 * there's no concurrency possible, we hold the required locks anyway
 * because of lock validation efforts.
 */
static void migrate_tasks(struct rq *dead_rq)
{
	struct rq *rq = dead_rq;
	struct task_struct *next, *stop = rq->stop;
	struct pin_cookie cookie;
	int dest_cpu;

	/*
	 * Fudge the rq selection such that the below task selection loop
	 * doesn't get stuck on the currently eligible stop task.
	 *
	 * We're currently inside stop_machine() and the rq is either stuck
	 * in the stop_machine_cpu_stop() loop, or we're executing this code,
	 * either way we should never end up calling schedule() until we're
	 * done here.
	 */
	rq->stop = NULL;

	/*
	 * put_prev_task() and pick_next_task() sched
	 * class method both need to have an up-to-date
	 * value of rq->clock[_task]
	 */
	update_rq_clock(rq);

	for (;;) {
		/*
		 * There's this thread running, bail when that's the only
		 * remaining thread.
		 */
		if (rq->nr_running == 1)
			break;

		/*
		 * pick_next_task assumes pinned rq->lock.
		 */
		cookie = lockdep_pin_lock(&rq->lock);
		next = pick_next_task(rq, &fake_task, cookie);
		BUG_ON(!next);
		next->sched_class->put_prev_task(rq, next);

		/*
		 * Rules for changing task_struct::cpus_allowed are holding
		 * both pi_lock and rq->lock, such that holding either
		 * stabilizes the mask.
		 *
		 * Drop rq->lock is not quite as disastrous as it usually is
		 * because !cpu_active at this point, which means load-balance
		 * will not interfere. Also, stop-machine.
		 */
		lockdep_unpin_lock(&rq->lock, cookie);
		raw_spin_unlock(&rq->lock);
		raw_spin_lock(&next->pi_lock);
		raw_spin_lock(&rq->lock);

		/*
		 * Since we're inside stop-machine, _nothing_ should have
		 * changed the task, WARN if weird stuff happened, because in
		 * that case the above rq->lock drop is a fail too.
		 */
		if (WARN_ON(task_rq(next) != rq || !task_on_rq_queued(next))) {
			raw_spin_unlock(&next->pi_lock);
			continue;
		}

		/* Find suitable destination for @next, with force if needed. */
		dest_cpu = select_fallback_rq(dead_rq->cpu, next);

		rq = __migrate_task(rq, next, dest_cpu);
		if (rq != dead_rq) {
			raw_spin_unlock(&rq->lock);
			rq = dead_rq;
			raw_spin_lock(&rq->lock);
		}
		raw_spin_unlock(&next->pi_lock);
	}

	rq->stop = stop;
}
#endif /* CONFIG_HOTPLUG_CPU */

static void set_rq_online(struct rq *rq)
{
	if (!rq->online) {
		const struct sched_class *class;

		cpumask_set_cpu(rq->cpu, rq->rd->online);
		rq->online = 1;

		for_each_class(class) {
			if (class->rq_online)
				class->rq_online(rq);
		}
	}
}

static void set_rq_offline(struct rq *rq)
{
	if (rq->online) {
		const struct sched_class *class;

		for_each_class(class) {
			if (class->rq_offline)
				class->rq_offline(rq);
		}

		cpumask_clear_cpu(rq->cpu, rq->rd->online);
		rq->online = 0;
	}
}

static void set_cpu_rq_start_time(unsigned int cpu)
{
	struct rq *rq = cpu_rq(cpu);

	rq->age_stamp = sched_clock_cpu(cpu);
}

static cpumask_var_t sched_domains_tmpmask; /* sched_domains_mutex */

#ifdef CONFIG_SCHED_DEBUG

static __read_mostly int sched_debug_enabled;

static int __init sched_debug_setup(char *str)
{
	sched_debug_enabled = 1;

	return 0;
}
early_param("sched_debug", sched_debug_setup);

static inline bool sched_debug(void)
{
	return sched_debug_enabled;
}

static int sched_domain_debug_one(struct sched_domain *sd, int cpu, int level,
				  struct cpumask *groupmask)
{
	struct sched_group *group = sd->groups;

	cpumask_clear(groupmask);

	printk(KERN_DEBUG "%*s domain %d: ", level, "", level);

	if (!(sd->flags & SD_LOAD_BALANCE)) {
		printk("does not load-balance\n");
		if (sd->parent)
			printk(KERN_ERR "ERROR: !SD_LOAD_BALANCE domain"
					" has parent");
		return -1;
	}

	printk(KERN_CONT "span %*pbl level %s\n",
	       cpumask_pr_args(sched_domain_span(sd)), sd->name);

	if (!cpumask_test_cpu(cpu, sched_domain_span(sd))) {
		printk(KERN_ERR "ERROR: domain->span does not contain "
				"CPU%d\n", cpu);
	}
	if (!cpumask_test_cpu(cpu, sched_group_cpus(group))) {
		printk(KERN_ERR "ERROR: domain->groups does not contain"
				" CPU%d\n", cpu);
	}

	printk(KERN_DEBUG "%*s groups:", level + 1, "");
	do {
		if (!group) {
			printk("\n");
			printk(KERN_ERR "ERROR: group is NULL\n");
			break;
		}

		if (!cpumask_weight(sched_group_cpus(group))) {
			printk(KERN_CONT "\n");
			printk(KERN_ERR "ERROR: empty group\n");
			break;
		}

		if (!(sd->flags & SD_OVERLAP) &&
		    cpumask_intersects(groupmask, sched_group_cpus(group))) {
			printk(KERN_CONT "\n");
			printk(KERN_ERR "ERROR: repeated CPUs\n");
			break;
		}

		cpumask_or(groupmask, groupmask, sched_group_cpus(group));

		printk(KERN_CONT " %*pbl",
		       cpumask_pr_args(sched_group_cpus(group)));
		if (group->sgc->capacity != SCHED_CAPACITY_SCALE) {
			printk(KERN_CONT " (cpu_capacity = %d)",
				group->sgc->capacity);
		}

		group = group->next;
	} while (group != sd->groups);
	printk(KERN_CONT "\n");

	if (!cpumask_equal(sched_domain_span(sd), groupmask))
		printk(KERN_ERR "ERROR: groups don't span domain->span\n");

	if (sd->parent &&
	    !cpumask_subset(groupmask, sched_domain_span(sd->parent)))
		printk(KERN_ERR "ERROR: parent span is not a superset "
			"of domain->span\n");
	return 0;
}

static void sched_domain_debug(struct sched_domain *sd, int cpu)
{
	int level = 0;

	if (!sched_debug_enabled)
		return;

	if (!sd) {
		printk(KERN_DEBUG "CPU%d attaching NULL sched-domain.\n", cpu);
		return;
	}

	printk(KERN_DEBUG "CPU%d attaching sched-domain:\n", cpu);

	for (;;) {
		if (sched_domain_debug_one(sd, cpu, level, sched_domains_tmpmask))
			break;
		level++;
		sd = sd->parent;
		if (!sd)
			break;
	}
}
#else /* !CONFIG_SCHED_DEBUG */
# define sched_domain_debug(sd, cpu) do { } while (0)
static inline bool sched_debug(void)
{
	return false;
}
#endif /* CONFIG_SCHED_DEBUG */

static int sd_degenerate(struct sched_domain *sd)
{
	if (cpumask_weight(sched_domain_span(sd)) == 1)
		return 1;

	/* Following flags need at least 2 groups */
	if (sd->flags & (SD_LOAD_BALANCE |
			 SD_BALANCE_NEWIDLE |
			 SD_BALANCE_FORK |
			 SD_BALANCE_EXEC |
			 SD_SHARE_CPUCAPACITY |
			 SD_SHARE_PKG_RESOURCES |
			 SD_SHARE_POWERDOMAIN)) {
		if (sd->groups != sd->groups->next)
			return 0;
	}

	/* Following flags don't use groups */
	if (sd->flags & (SD_WAKE_AFFINE))
		return 0;

	return 1;
}

static int
sd_parent_degenerate(struct sched_domain *sd, struct sched_domain *parent)
{
	unsigned long cflags = sd->flags, pflags = parent->flags;

	if (sd_degenerate(parent))
		return 1;

	if (!cpumask_equal(sched_domain_span(sd), sched_domain_span(parent)))
		return 0;

	/* Flags needing groups don't count if only 1 group in parent */
	if (parent->groups == parent->groups->next) {
		pflags &= ~(SD_LOAD_BALANCE |
				SD_BALANCE_NEWIDLE |
				SD_BALANCE_FORK |
				SD_BALANCE_EXEC |
				SD_SHARE_CPUCAPACITY |
				SD_SHARE_PKG_RESOURCES |
				SD_PREFER_SIBLING |
				SD_SHARE_POWERDOMAIN);
		if (nr_node_ids == 1)
			pflags &= ~SD_SERIALIZE;
	}
	if (~cflags & pflags)
		return 0;

	return 1;
}

static void free_rootdomain(struct rcu_head *rcu)
{
	struct root_domain *rd = container_of(rcu, struct root_domain, rcu);

	cpupri_cleanup(&rd->cpupri);
	cpudl_cleanup(&rd->cpudl);
	free_cpumask_var(rd->dlo_mask);
	free_cpumask_var(rd->rto_mask);
	free_cpumask_var(rd->online);
	free_cpumask_var(rd->span);
	kfree(rd);
}

static void rq_attach_root(struct rq *rq, struct root_domain *rd)
{
	struct root_domain *old_rd = NULL;
	unsigned long flags;

	raw_spin_lock_irqsave(&rq->lock, flags);

	if (rq->rd) {
		old_rd = rq->rd;

		if (cpumask_test_cpu(rq->cpu, old_rd->online))
			set_rq_offline(rq);

		cpumask_clear_cpu(rq->cpu, old_rd->span);

		/*
		 * If we dont want to free the old_rd yet then
		 * set old_rd to NULL to skip the freeing later
		 * in this function:
		 */
		if (!atomic_dec_and_test(&old_rd->refcount))
			old_rd = NULL;
	}

	atomic_inc(&rd->refcount);
	rq->rd = rd;

	cpumask_set_cpu(rq->cpu, rd->span);
	if (cpumask_test_cpu(rq->cpu, cpu_active_mask))
		set_rq_online(rq);

	raw_spin_unlock_irqrestore(&rq->lock, flags);

	if (old_rd)
		call_rcu_sched(&old_rd->rcu, free_rootdomain);
}

static int init_rootdomain(struct root_domain *rd)
{
	memset(rd, 0, sizeof(*rd));

	if (!zalloc_cpumask_var(&rd->span, GFP_KERNEL))
		goto out;
	if (!zalloc_cpumask_var(&rd->online, GFP_KERNEL))
		goto free_span;
	if (!zalloc_cpumask_var(&rd->dlo_mask, GFP_KERNEL))
		goto free_online;
	if (!zalloc_cpumask_var(&rd->rto_mask, GFP_KERNEL))
		goto free_dlo_mask;

	init_dl_bw(&rd->dl_bw);
	if (cpudl_init(&rd->cpudl) != 0)
		goto free_dlo_mask;

	if (cpupri_init(&rd->cpupri) != 0)
		goto free_rto_mask;
	return 0;

free_rto_mask:
	free_cpumask_var(rd->rto_mask);
free_dlo_mask:
	free_cpumask_var(rd->dlo_mask);
free_online:
	free_cpumask_var(rd->online);
free_span:
	free_cpumask_var(rd->span);
out:
	return -ENOMEM;
}

/*
 * By default the system creates a single root-domain with all cpus as
 * members (mimicking the global state we have today).
 */
struct root_domain def_root_domain;

static void init_defrootdomain(void)
{
	init_rootdomain(&def_root_domain);

	atomic_set(&def_root_domain.refcount, 1);
}

static struct root_domain *alloc_rootdomain(void)
{
	struct root_domain *rd;

	rd = kmalloc(sizeof(*rd), GFP_KERNEL);
	if (!rd)
		return NULL;

	if (init_rootdomain(rd) != 0) {
		kfree(rd);
		return NULL;
	}

	return rd;
}

static void free_sched_groups(struct sched_group *sg, int free_sgc)
{
	struct sched_group *tmp, *first;

	if (!sg)
		return;

	first = sg;
	do {
		tmp = sg->next;

		if (free_sgc && atomic_dec_and_test(&sg->sgc->ref))
			kfree(sg->sgc);

		kfree(sg);
		sg = tmp;
	} while (sg != first);
}

static void free_sched_domain(struct rcu_head *rcu)
{
	struct sched_domain *sd = container_of(rcu, struct sched_domain, rcu);

	/*
	 * If its an overlapping domain it has private groups, iterate and
	 * nuke them all.
	 */
	if (sd->flags & SD_OVERLAP) {
		free_sched_groups(sd->groups, 1);
	} else if (atomic_dec_and_test(&sd->groups->ref)) {
		kfree(sd->groups->sgc);
		kfree(sd->groups);
	}
	kfree(sd);
}

static void destroy_sched_domain(struct sched_domain *sd, int cpu)
{
	call_rcu(&sd->rcu, free_sched_domain);
}

static void destroy_sched_domains(struct sched_domain *sd, int cpu)
{
	for (; sd; sd = sd->parent)
		destroy_sched_domain(sd, cpu);
}

/*
 * Keep a special pointer to the highest sched_domain that has
 * SD_SHARE_PKG_RESOURCE set (Last Level Cache Domain) for this
 * allows us to avoid some pointer chasing select_idle_sibling().
 *
 * Also keep a unique ID per domain (we use the first cpu number in
 * the cpumask of the domain), this allows us to quickly tell if
 * two cpus are in the same cache domain, see cpus_share_cache().
 */
DEFINE_PER_CPU(struct sched_domain *, sd_llc);
DEFINE_PER_CPU(int, sd_llc_size);
DEFINE_PER_CPU(int, sd_llc_id);
DEFINE_PER_CPU(struct sched_domain *, sd_numa);
DEFINE_PER_CPU(struct sched_domain *, sd_busy);
DEFINE_PER_CPU(struct sched_domain *, sd_asym);

static void update_top_cache_domain(int cpu)
{
	struct sched_domain *sd;
	struct sched_domain *busy_sd = NULL;
	int id = cpu;
	int size = 1;

	sd = highest_flag_domain(cpu, SD_SHARE_PKG_RESOURCES);
	if (sd) {
		id = cpumask_first(sched_domain_span(sd));
		size = cpumask_weight(sched_domain_span(sd));
		busy_sd = sd->parent; /* sd_busy */
	}
	rcu_assign_pointer(per_cpu(sd_busy, cpu), busy_sd);

	rcu_assign_pointer(per_cpu(sd_llc, cpu), sd);
	per_cpu(sd_llc_size, cpu) = size;
	per_cpu(sd_llc_id, cpu) = id;

	sd = lowest_flag_domain(cpu, SD_NUMA);
	rcu_assign_pointer(per_cpu(sd_numa, cpu), sd);

	sd = highest_flag_domain(cpu, SD_ASYM_PACKING);
	rcu_assign_pointer(per_cpu(sd_asym, cpu), sd);
}

/*
 * Attach the domain 'sd' to 'cpu' as its base domain. Callers must
 * hold the hotplug lock.
 */
static void
cpu_attach_domain(struct sched_domain *sd, struct root_domain *rd, int cpu)
{
	struct rq *rq = cpu_rq(cpu);
	struct sched_domain *tmp;

	/* Remove the sched domains which do not contribute to scheduling. */
	for (tmp = sd; tmp; ) {
		struct sched_domain *parent = tmp->parent;
		if (!parent)
			break;

		if (sd_parent_degenerate(tmp, parent)) {
			tmp->parent = parent->parent;
			if (parent->parent)
				parent->parent->child = tmp;
			/*
			 * Transfer SD_PREFER_SIBLING down in case of a
			 * degenerate parent; the spans match for this
			 * so the property transfers.
			 */
			if (parent->flags & SD_PREFER_SIBLING)
				tmp->flags |= SD_PREFER_SIBLING;
			destroy_sched_domain(parent, cpu);
		} else
			tmp = tmp->parent;
	}

	if (sd && sd_degenerate(sd)) {
		tmp = sd;
		sd = sd->parent;
		destroy_sched_domain(tmp, cpu);
		if (sd)
			sd->child = NULL;
	}

	sched_domain_debug(sd, cpu);

	rq_attach_root(rq, rd);
	tmp = rq->sd;
	rcu_assign_pointer(rq->sd, sd);
	destroy_sched_domains(tmp, cpu);

	update_top_cache_domain(cpu);
}

/* Setup the mask of cpus configured for isolated domains */
static int __init isolated_cpu_setup(char *str)
{
	int ret;

	alloc_bootmem_cpumask_var(&cpu_isolated_map);
	ret = cpulist_parse(str, cpu_isolated_map);
	if (ret) {
		pr_err("sched: Error, all isolcpus= values must be between 0 and %d\n", nr_cpu_ids);
		return 0;
	}
	return 1;
}
__setup("isolcpus=", isolated_cpu_setup);

struct s_data {
	struct sched_domain ** __percpu sd;
	struct root_domain	*rd;
};

enum s_alloc {
	sa_rootdomain,
	sa_sd,
	sa_sd_storage,
	sa_none,
};

/*
 * Build an iteration mask that can exclude certain CPUs from the upwards
 * domain traversal.
 *
 * Asymmetric node setups can result in situations where the domain tree is of
 * unequal depth, make sure to skip domains that already cover the entire
 * range.
 *
 * In that case build_sched_domains() will have terminated the iteration early
 * and our sibling sd spans will be empty. Domains should always include the
 * cpu they're built on, so check that.
 *
 */
static void build_group_mask(struct sched_domain *sd, struct sched_group *sg)
{
	const struct cpumask *span = sched_domain_span(sd);
	struct sd_data *sdd = sd->private;
	struct sched_domain *sibling;
	int i;

	for_each_cpu(i, span) {
		sibling = *per_cpu_ptr(sdd->sd, i);
		if (!cpumask_test_cpu(i, sched_domain_span(sibling)))
			continue;

		cpumask_set_cpu(i, sched_group_mask(sg));
	}
}

/*
 * Return the canonical balance cpu for this group, this is the first cpu
 * of this group that's also in the iteration mask.
 */
int group_balance_cpu(struct sched_group *sg)
{
	return cpumask_first_and(sched_group_cpus(sg), sched_group_mask(sg));
}

static int
build_overlap_sched_groups(struct sched_domain *sd, int cpu)
{
	struct sched_group *first = NULL, *last = NULL, *groups = NULL, *sg;
	const struct cpumask *span = sched_domain_span(sd);
	struct cpumask *covered = sched_domains_tmpmask;
	struct sd_data *sdd = sd->private;
	struct sched_domain *sibling;
	int i;

	cpumask_clear(covered);

	for_each_cpu(i, span) {
		struct cpumask *sg_span;

		if (cpumask_test_cpu(i, covered))
			continue;

		sibling = *per_cpu_ptr(sdd->sd, i);

		/* See the comment near build_group_mask(). */
		if (!cpumask_test_cpu(i, sched_domain_span(sibling)))
			continue;

		sg = kzalloc_node(sizeof(struct sched_group) + cpumask_size(),
				GFP_KERNEL, cpu_to_node(cpu));

		if (!sg)
			goto fail;

		sg_span = sched_group_cpus(sg);
		if (sibling->child)
			cpumask_copy(sg_span, sched_domain_span(sibling->child));
		else
			cpumask_set_cpu(i, sg_span);

		cpumask_or(covered, covered, sg_span);

		sg->sgc = *per_cpu_ptr(sdd->sgc, i);
		if (atomic_inc_return(&sg->sgc->ref) == 1)
			build_group_mask(sd, sg);

		/*
		 * Initialize sgc->capacity such that even if we mess up the
		 * domains and no possible iteration will get us here, we won't
		 * die on a /0 trap.
		 */
		sg->sgc->capacity = SCHED_CAPACITY_SCALE * cpumask_weight(sg_span);

		/*
		 * Make sure the first group of this domain contains the
		 * canonical balance cpu. Otherwise the sched_domain iteration
		 * breaks. See update_sg_lb_stats().
		 */
		if ((!groups && cpumask_test_cpu(cpu, sg_span)) ||
		    group_balance_cpu(sg) == cpu)
			groups = sg;

		if (!first)
			first = sg;
		if (last)
			last->next = sg;
		last = sg;
		last->next = first;
	}
	sd->groups = groups;

	return 0;

fail:
	free_sched_groups(first, 0);

	return -ENOMEM;
}

static int get_group(int cpu, struct sd_data *sdd, struct sched_group **sg)
{
	struct sched_domain *sd = *per_cpu_ptr(sdd->sd, cpu);
	struct sched_domain *child = sd->child;

	if (child)
		cpu = cpumask_first(sched_domain_span(child));

	if (sg) {
		*sg = *per_cpu_ptr(sdd->sg, cpu);
		(*sg)->sgc = *per_cpu_ptr(sdd->sgc, cpu);
		atomic_set(&(*sg)->sgc->ref, 1); /* for claim_allocations */
	}

	return cpu;
}

/*
 * build_sched_groups will build a circular linked list of the groups
 * covered by the given span, and will set each group's ->cpumask correctly,
 * and ->cpu_capacity to 0.
 *
 * Assumes the sched_domain tree is fully constructed
 */
static int
build_sched_groups(struct sched_domain *sd, int cpu)
{
	struct sched_group *first = NULL, *last = NULL;
	struct sd_data *sdd = sd->private;
	const struct cpumask *span = sched_domain_span(sd);
	struct cpumask *covered;
	int i;

	get_group(cpu, sdd, &sd->groups);
	atomic_inc(&sd->groups->ref);

	if (cpu != cpumask_first(span))
		return 0;

	lockdep_assert_held(&sched_domains_mutex);
	covered = sched_domains_tmpmask;

	cpumask_clear(covered);

	for_each_cpu(i, span) {
		struct sched_group *sg;
		int group, j;

		if (cpumask_test_cpu(i, covered))
			continue;

		group = get_group(i, sdd, &sg);
		cpumask_setall(sched_group_mask(sg));

		for_each_cpu(j, span) {
			if (get_group(j, sdd, NULL) != group)
				continue;

			cpumask_set_cpu(j, covered);
			cpumask_set_cpu(j, sched_group_cpus(sg));
		}

		if (!first)
			first = sg;
		if (last)
			last->next = sg;
		last = sg;
	}
	last->next = first;

	return 0;
}

/*
 * Initialize sched groups cpu_capacity.
 *
 * cpu_capacity indicates the capacity of sched group, which is used while
 * distributing the load between different sched groups in a sched domain.
 * Typically cpu_capacity for all the groups in a sched domain will be same
 * unless there are asymmetries in the topology. If there are asymmetries,
 * group having more cpu_capacity will pickup more load compared to the
 * group having less cpu_capacity.
 */
static void init_sched_groups_capacity(int cpu, struct sched_domain *sd)
{
	struct sched_group *sg = sd->groups;

	WARN_ON(!sg);

	do {
		sg->group_weight = cpumask_weight(sched_group_cpus(sg));
		sg = sg->next;
	} while (sg != sd->groups);

	if (cpu != group_balance_cpu(sg))
		return;

	update_group_capacity(sd, cpu);
	atomic_set(&sg->sgc->nr_busy_cpus, sg->group_weight);
}

/*
 * Initializers for schedule domains
 * Non-inlined to reduce accumulated stack pressure in build_sched_domains()
 */

static int default_relax_domain_level = -1;
int sched_domain_level_max;

static int __init setup_relax_domain_level(char *str)
{
	if (kstrtoint(str, 0, &default_relax_domain_level))
		pr_warn("Unable to set relax_domain_level\n");

	return 1;
}
__setup("relax_domain_level=", setup_relax_domain_level);

static void set_domain_attribute(struct sched_domain *sd,
				 struct sched_domain_attr *attr)
{
	int request;

	if (!attr || attr->relax_domain_level < 0) {
		if (default_relax_domain_level < 0)
			return;
		else
			request = default_relax_domain_level;
	} else
		request = attr->relax_domain_level;
	if (request < sd->level) {
		/* turn off idle balance on this domain */
		sd->flags &= ~(SD_BALANCE_WAKE|SD_BALANCE_NEWIDLE);
	} else {
		/* turn on idle balance on this domain */
		sd->flags |= (SD_BALANCE_WAKE|SD_BALANCE_NEWIDLE);
	}
}

static void __sdt_free(const struct cpumask *cpu_map);
static int __sdt_alloc(const struct cpumask *cpu_map);

static void __free_domain_allocs(struct s_data *d, enum s_alloc what,
				 const struct cpumask *cpu_map)
{
	switch (what) {
	case sa_rootdomain:
		if (!atomic_read(&d->rd->refcount))
			free_rootdomain(&d->rd->rcu); /* fall through */
	case sa_sd:
		free_percpu(d->sd); /* fall through */
	case sa_sd_storage:
		__sdt_free(cpu_map); /* fall through */
	case sa_none:
		break;
	}
}

static enum s_alloc __visit_domain_allocation_hell(struct s_data *d,
						   const struct cpumask *cpu_map)
{
	memset(d, 0, sizeof(*d));

	if (__sdt_alloc(cpu_map))
		return sa_sd_storage;
	d->sd = alloc_percpu(struct sched_domain *);
	if (!d->sd)
		return sa_sd_storage;
	d->rd = alloc_rootdomain();
	if (!d->rd)
		return sa_sd;
	return sa_rootdomain;
}

/*
 * NULL the sd_data elements we've used to build the sched_domain and
 * sched_group structure so that the subsequent __free_domain_allocs()
 * will not free the data we're using.
 */
static void claim_allocations(int cpu, struct sched_domain *sd)
{
	struct sd_data *sdd = sd->private;

	WARN_ON_ONCE(*per_cpu_ptr(sdd->sd, cpu) != sd);
	*per_cpu_ptr(sdd->sd, cpu) = NULL;

	if (atomic_read(&(*per_cpu_ptr(sdd->sg, cpu))->ref))
		*per_cpu_ptr(sdd->sg, cpu) = NULL;

	if (atomic_read(&(*per_cpu_ptr(sdd->sgc, cpu))->ref))
		*per_cpu_ptr(sdd->sgc, cpu) = NULL;
}

#ifdef CONFIG_NUMA
static int sched_domains_numa_levels;
enum numa_topology_type sched_numa_topology_type;
static int *sched_domains_numa_distance;
int sched_max_numa_distance;
static struct cpumask ***sched_domains_numa_masks;
static int sched_domains_curr_level;
#endif

/*
 * SD_flags allowed in topology descriptions.
 *
 * SD_SHARE_CPUCAPACITY      - describes SMT topologies
 * SD_SHARE_PKG_RESOURCES - describes shared caches
 * SD_NUMA                - describes NUMA topologies
 * SD_SHARE_POWERDOMAIN   - describes shared power domain
 *
 * Odd one out:
 * SD_ASYM_PACKING        - describes SMT quirks
 */
#define TOPOLOGY_SD_FLAGS		\
	(SD_SHARE_CPUCAPACITY |		\
	 SD_SHARE_PKG_RESOURCES |	\
	 SD_NUMA |			\
	 SD_ASYM_PACKING |		\
	 SD_SHARE_POWERDOMAIN)

static struct sched_domain *
sd_init(struct sched_domain_topology_level *tl, int cpu)
{
	struct sched_domain *sd = *per_cpu_ptr(tl->data.sd, cpu);
	int sd_weight, sd_flags = 0;

#ifdef CONFIG_NUMA
	/*
	 * Ugly hack to pass state to sd_numa_mask()...
	 */
	sched_domains_curr_level = tl->numa_level;
#endif

	sd_weight = cpumask_weight(tl->mask(cpu));

	if (tl->sd_flags)
		sd_flags = (*tl->sd_flags)();
	if (WARN_ONCE(sd_flags & ~TOPOLOGY_SD_FLAGS,
			"wrong sd_flags in topology description\n"))
		sd_flags &= ~TOPOLOGY_SD_FLAGS;

	*sd = (struct sched_domain){
		.min_interval		= sd_weight,
		.max_interval		= 2*sd_weight,
		.busy_factor		= 32,
		.imbalance_pct		= 125,

		.cache_nice_tries	= 0,
		.busy_idx		= 0,
		.idle_idx		= 0,
		.newidle_idx		= 0,
		.wake_idx		= 0,
		.forkexec_idx		= 0,

		.flags			= 1*SD_LOAD_BALANCE
					| 1*SD_BALANCE_NEWIDLE
					| 1*SD_BALANCE_EXEC
					| 1*SD_BALANCE_FORK
					| 0*SD_BALANCE_WAKE
					| 1*SD_WAKE_AFFINE
					| 0*SD_SHARE_CPUCAPACITY
					| 0*SD_SHARE_PKG_RESOURCES
					| 0*SD_SERIALIZE
					| 0*SD_PREFER_SIBLING
					| 0*SD_NUMA
					| sd_flags
					,

		.last_balance		= jiffies,
		.balance_interval	= sd_weight,
		.smt_gain		= 0,
		.max_newidle_lb_cost	= 0,
		.next_decay_max_lb_cost	= jiffies,
#ifdef CONFIG_SCHED_DEBUG
		.name			= tl->name,
#endif
	};

	/*
	 * Convert topological properties into behaviour.
	 */

	if (sd->flags & SD_SHARE_CPUCAPACITY) {
		sd->flags |= SD_PREFER_SIBLING;
		sd->imbalance_pct = 110;
		sd->smt_gain = 1178; /* ~15% */

	} else if (sd->flags & SD_SHARE_PKG_RESOURCES) {
		sd->imbalance_pct = 117;
		sd->cache_nice_tries = 1;
		sd->busy_idx = 2;

#ifdef CONFIG_NUMA
	} else if (sd->flags & SD_NUMA) {
		sd->cache_nice_tries = 2;
		sd->busy_idx = 3;
		sd->idle_idx = 2;

		sd->flags |= SD_SERIALIZE;
		if (sched_domains_numa_distance[tl->numa_level] > RECLAIM_DISTANCE) {
			sd->flags &= ~(SD_BALANCE_EXEC |
				       SD_BALANCE_FORK |
				       SD_WAKE_AFFINE);
		}

#endif
	} else {
		sd->flags |= SD_PREFER_SIBLING;
		sd->cache_nice_tries = 1;
		sd->busy_idx = 2;
		sd->idle_idx = 1;
	}

	sd->private = &tl->data;

	return sd;
}

/*
 * Topology list, bottom-up.
 */
static struct sched_domain_topology_level default_topology[] = {
#ifdef CONFIG_SCHED_SMT
	{ cpu_smt_mask, cpu_smt_flags, SD_INIT_NAME(SMT) },
#endif
#ifdef CONFIG_SCHED_MC
	{ cpu_coregroup_mask, cpu_core_flags, SD_INIT_NAME(MC) },
#endif
	{ cpu_cpu_mask, SD_INIT_NAME(DIE) },
	{ NULL, },
};

static struct sched_domain_topology_level *sched_domain_topology =
	default_topology;

#define for_each_sd_topology(tl)			\
	for (tl = sched_domain_topology; tl->mask; tl++)

void set_sched_topology(struct sched_domain_topology_level *tl)
{
	sched_domain_topology = tl;
}

#ifdef CONFIG_NUMA

static const struct cpumask *sd_numa_mask(int cpu)
{
	return sched_domains_numa_masks[sched_domains_curr_level][cpu_to_node(cpu)];
}

static void sched_numa_warn(const char *str)
{
	static int done = false;
	int i,j;

	if (done)
		return;

	done = true;

	printk(KERN_WARNING "ERROR: %s\n\n", str);

	for (i = 0; i < nr_node_ids; i++) {
		printk(KERN_WARNING "  ");
		for (j = 0; j < nr_node_ids; j++)
			printk(KERN_CONT "%02d ", node_distance(i,j));
		printk(KERN_CONT "\n");
	}
	printk(KERN_WARNING "\n");
}

bool find_numa_distance(int distance)
{
	int i;

	if (distance == node_distance(0, 0))
		return true;

	for (i = 0; i < sched_domains_numa_levels; i++) {
		if (sched_domains_numa_distance[i] == distance)
			return true;
	}

	return false;
}

/*
 * A system can have three types of NUMA topology:
 * NUMA_DIRECT: all nodes are directly connected, or not a NUMA system
 * NUMA_GLUELESS_MESH: some nodes reachable through intermediary nodes
 * NUMA_BACKPLANE: nodes can reach other nodes through a backplane
 *
 * The difference between a glueless mesh topology and a backplane
 * topology lies in whether communication between not directly
 * connected nodes goes through intermediary nodes (where programs
 * could run), or through backplane controllers. This affects
 * placement of programs.
 *
 * The type of topology can be discerned with the following tests:
 * - If the maximum distance between any nodes is 1 hop, the system
 *   is directly connected.
 * - If for two nodes A and B, located N > 1 hops away from each other,
 *   there is an intermediary node C, which is < N hops away from both
 *   nodes A and B, the system is a glueless mesh.
 */
static void init_numa_topology_type(void)
{
	int a, b, c, n;

	n = sched_max_numa_distance;

	if (sched_domains_numa_levels <= 1) {
		sched_numa_topology_type = NUMA_DIRECT;
		return;
	}

	for_each_online_node(a) {
		for_each_online_node(b) {
			/* Find two nodes furthest removed from each other. */
			if (node_distance(a, b) < n)
				continue;

			/* Is there an intermediary node between a and b? */
			for_each_online_node(c) {
				if (node_distance(a, c) < n &&
				    node_distance(b, c) < n) {
					sched_numa_topology_type =
							NUMA_GLUELESS_MESH;
					return;
				}
			}

			sched_numa_topology_type = NUMA_BACKPLANE;
			return;
		}
	}
}

static void sched_init_numa(void)
{
	int next_distance, curr_distance = node_distance(0, 0);
	struct sched_domain_topology_level *tl;
	int level = 0;
	int i, j, k;

	sched_domains_numa_distance = kzalloc(sizeof(int) * nr_node_ids, GFP_KERNEL);
	if (!sched_domains_numa_distance)
		return;

	/*
	 * O(nr_nodes^2) deduplicating selection sort -- in order to find the
	 * unique distances in the node_distance() table.
	 *
	 * Assumes node_distance(0,j) includes all distances in
	 * node_distance(i,j) in order to avoid cubic time.
	 */
	next_distance = curr_distance;
	for (i = 0; i < nr_node_ids; i++) {
		for (j = 0; j < nr_node_ids; j++) {
			for (k = 0; k < nr_node_ids; k++) {
				int distance = node_distance(i, k);

				if (distance > curr_distance &&
				    (distance < next_distance ||
				     next_distance == curr_distance))
					next_distance = distance;

				/*
				 * While not a strong assumption it would be nice to know
				 * about cases where if node A is connected to B, B is not
				 * equally connected to A.
				 */
				if (sched_debug() && node_distance(k, i) != distance)
					sched_numa_warn("Node-distance not symmetric");

				if (sched_debug() && i && !find_numa_distance(distance))
					sched_numa_warn("Node-0 not representative");
			}
			if (next_distance != curr_distance) {
				sched_domains_numa_distance[level++] = next_distance;
				sched_domains_numa_levels = level;
				curr_distance = next_distance;
			} else break;
		}

		/*
		 * In case of sched_debug() we verify the above assumption.
		 */
		if (!sched_debug())
			break;
	}

	if (!level)
		return;

	/*
	 * 'level' contains the number of unique distances, excluding the
	 * identity distance node_distance(i,i).
	 *
	 * The sched_domains_numa_distance[] array includes the actual distance
	 * numbers.
	 */

	/*
	 * Here, we should temporarily reset sched_domains_numa_levels to 0.
	 * If it fails to allocate memory for array sched_domains_numa_masks[][],
	 * the array will contain less then 'level' members. This could be
	 * dangerous when we use it to iterate array sched_domains_numa_masks[][]
	 * in other functions.
	 *
	 * We reset it to 'level' at the end of this function.
	 */
	sched_domains_numa_levels = 0;

	sched_domains_numa_masks = kzalloc(sizeof(void *) * level, GFP_KERNEL);
	if (!sched_domains_numa_masks)
		return;

	/*
	 * Now for each level, construct a mask per node which contains all
	 * cpus of nodes that are that many hops away from us.
	 */
	for (i = 0; i < level; i++) {
		sched_domains_numa_masks[i] =
			kzalloc(nr_node_ids * sizeof(void *), GFP_KERNEL);
		if (!sched_domains_numa_masks[i])
			return;

		for (j = 0; j < nr_node_ids; j++) {
			struct cpumask *mask = kzalloc(cpumask_size(), GFP_KERNEL);
			if (!mask)
				return;

			sched_domains_numa_masks[i][j] = mask;

			for_each_node(k) {
				if (node_distance(j, k) > sched_domains_numa_distance[i])
					continue;

				cpumask_or(mask, mask, cpumask_of_node(k));
			}
		}
	}

	/* Compute default topology size */
	for (i = 0; sched_domain_topology[i].mask; i++);

	tl = kzalloc((i + level + 1) *
			sizeof(struct sched_domain_topology_level), GFP_KERNEL);
	if (!tl)
		return;

	/*
	 * Copy the default topology bits..
	 */
	for (i = 0; sched_domain_topology[i].mask; i++)
		tl[i] = sched_domain_topology[i];

	/*
	 * .. and append 'j' levels of NUMA goodness.
	 */
	for (j = 0; j < level; i++, j++) {
		tl[i] = (struct sched_domain_topology_level){
			.mask = sd_numa_mask,
			.sd_flags = cpu_numa_flags,
			.flags = SDTL_OVERLAP,
			.numa_level = j,
			SD_INIT_NAME(NUMA)
		};
	}

	sched_domain_topology = tl;

	sched_domains_numa_levels = level;
	sched_max_numa_distance = sched_domains_numa_distance[level - 1];

	init_numa_topology_type();
}

static void sched_domains_numa_masks_set(unsigned int cpu)
{
	int node = cpu_to_node(cpu);
	int i, j;

	for (i = 0; i < sched_domains_numa_levels; i++) {
		for (j = 0; j < nr_node_ids; j++) {
			if (node_distance(j, node) <= sched_domains_numa_distance[i])
				cpumask_set_cpu(cpu, sched_domains_numa_masks[i][j]);
		}
	}
}

static void sched_domains_numa_masks_clear(unsigned int cpu)
{
	int i, j;

	for (i = 0; i < sched_domains_numa_levels; i++) {
		for (j = 0; j < nr_node_ids; j++)
			cpumask_clear_cpu(cpu, sched_domains_numa_masks[i][j]);
	}
}

#else
static inline void sched_init_numa(void) { }
static void sched_domains_numa_masks_set(unsigned int cpu) { }
static void sched_domains_numa_masks_clear(unsigned int cpu) { }
#endif /* CONFIG_NUMA */

static int __sdt_alloc(const struct cpumask *cpu_map)
{
	struct sched_domain_topology_level *tl;
	int j;

	for_each_sd_topology(tl) {
		struct sd_data *sdd = &tl->data;

		sdd->sd = alloc_percpu(struct sched_domain *);
		if (!sdd->sd)
			return -ENOMEM;

		sdd->sg = alloc_percpu(struct sched_group *);
		if (!sdd->sg)
			return -ENOMEM;

		sdd->sgc = alloc_percpu(struct sched_group_capacity *);
		if (!sdd->sgc)
			return -ENOMEM;

		for_each_cpu(j, cpu_map) {
			struct sched_domain *sd;
			struct sched_group *sg;
			struct sched_group_capacity *sgc;

			sd = kzalloc_node(sizeof(struct sched_domain) + cpumask_size(),
					GFP_KERNEL, cpu_to_node(j));
			if (!sd)
				return -ENOMEM;

			*per_cpu_ptr(sdd->sd, j) = sd;

			sg = kzalloc_node(sizeof(struct sched_group) + cpumask_size(),
					GFP_KERNEL, cpu_to_node(j));
			if (!sg)
				return -ENOMEM;

			sg->next = sg;

			*per_cpu_ptr(sdd->sg, j) = sg;

			sgc = kzalloc_node(sizeof(struct sched_group_capacity) + cpumask_size(),
					GFP_KERNEL, cpu_to_node(j));
			if (!sgc)
				return -ENOMEM;

			*per_cpu_ptr(sdd->sgc, j) = sgc;
		}
	}

	return 0;
}

static void __sdt_free(const struct cpumask *cpu_map)
{
	struct sched_domain_topology_level *tl;
	int j;

	for_each_sd_topology(tl) {
		struct sd_data *sdd = &tl->data;

		for_each_cpu(j, cpu_map) {
			struct sched_domain *sd;

			if (sdd->sd) {
				sd = *per_cpu_ptr(sdd->sd, j);
				if (sd && (sd->flags & SD_OVERLAP))
					free_sched_groups(sd->groups, 0);
				kfree(*per_cpu_ptr(sdd->sd, j));
			}

			if (sdd->sg)
				kfree(*per_cpu_ptr(sdd->sg, j));
			if (sdd->sgc)
				kfree(*per_cpu_ptr(sdd->sgc, j));
		}
		free_percpu(sdd->sd);
		sdd->sd = NULL;
		free_percpu(sdd->sg);
		sdd->sg = NULL;
		free_percpu(sdd->sgc);
		sdd->sgc = NULL;
	}
}

struct sched_domain *build_sched_domain(struct sched_domain_topology_level *tl,
		const struct cpumask *cpu_map, struct sched_domain_attr *attr,
		struct sched_domain *child, int cpu)
{
	struct sched_domain *sd = sd_init(tl, cpu);
	if (!sd)
		return child;

	cpumask_and(sched_domain_span(sd), cpu_map, tl->mask(cpu));
	if (child) {
		sd->level = child->level + 1;
		sched_domain_level_max = max(sched_domain_level_max, sd->level);
		child->parent = sd;
		sd->child = child;

		if (!cpumask_subset(sched_domain_span(child),
				    sched_domain_span(sd))) {
			pr_err("BUG: arch topology borken\n");
#ifdef CONFIG_SCHED_DEBUG
			pr_err("     the %s domain not a subset of the %s domain\n",
					child->name, sd->name);
#endif
			/* Fixup, ensure @sd has at least @child cpus. */
			cpumask_or(sched_domain_span(sd),
				   sched_domain_span(sd),
				   sched_domain_span(child));
		}

	}
	set_domain_attribute(sd, attr);

	return sd;
}

/*
 * Build sched domains for a given set of cpus and attach the sched domains
 * to the individual cpus
 */
static int build_sched_domains(const struct cpumask *cpu_map,
			       struct sched_domain_attr *attr)
{
	enum s_alloc alloc_state;
	struct sched_domain *sd;
	struct s_data d;
	int i, ret = -ENOMEM;

	alloc_state = __visit_domain_allocation_hell(&d, cpu_map);
	if (alloc_state != sa_rootdomain)
		goto error;

	/* Set up domains for cpus specified by the cpu_map. */
	for_each_cpu(i, cpu_map) {
		struct sched_domain_topology_level *tl;

		sd = NULL;
		for_each_sd_topology(tl) {
			sd = build_sched_domain(tl, cpu_map, attr, sd, i);
			if (tl == sched_domain_topology)
				*per_cpu_ptr(d.sd, i) = sd;
			if (tl->flags & SDTL_OVERLAP || sched_feat(FORCE_SD_OVERLAP))
				sd->flags |= SD_OVERLAP;
			if (cpumask_equal(cpu_map, sched_domain_span(sd)))
				break;
		}
	}

	/* Build the groups for the domains */
	for_each_cpu(i, cpu_map) {
		for (sd = *per_cpu_ptr(d.sd, i); sd; sd = sd->parent) {
			sd->span_weight = cpumask_weight(sched_domain_span(sd));
			if (sd->flags & SD_OVERLAP) {
				if (build_overlap_sched_groups(sd, i))
					goto error;
			} else {
				if (build_sched_groups(sd, i))
					goto error;
			}
		}
	}

	/* Calculate CPU capacity for physical packages and nodes */
	for (i = nr_cpumask_bits-1; i >= 0; i--) {
		if (!cpumask_test_cpu(i, cpu_map))
			continue;

		for (sd = *per_cpu_ptr(d.sd, i); sd; sd = sd->parent) {
			claim_allocations(i, sd);
			init_sched_groups_capacity(i, sd);
		}
	}

	/* Attach the domains */
	rcu_read_lock();
	for_each_cpu(i, cpu_map) {
		sd = *per_cpu_ptr(d.sd, i);
		cpu_attach_domain(sd, d.rd, i);
	}
	rcu_read_unlock();

	ret = 0;
error:
	__free_domain_allocs(&d, alloc_state, cpu_map);
	return ret;
}

static cpumask_var_t *doms_cur;	/* current sched domains */
static int ndoms_cur;		/* number of sched domains in 'doms_cur' */
static struct sched_domain_attr *dattr_cur;
				/* attribues of custom domains in 'doms_cur' */

/*
 * Special case: If a kmalloc of a doms_cur partition (array of
 * cpumask) fails, then fallback to a single sched domain,
 * as determined by the single cpumask fallback_doms.
 */
static cpumask_var_t fallback_doms;

/*
 * arch_update_cpu_topology lets virtualized architectures update the
 * cpu core maps. It is supposed to return 1 if the topology changed
 * or 0 if it stayed the same.
 */
int __weak arch_update_cpu_topology(void)
{
	return 0;
}

cpumask_var_t *alloc_sched_domains(unsigned int ndoms)
{
	int i;
	cpumask_var_t *doms;

	doms = kmalloc(sizeof(*doms) * ndoms, GFP_KERNEL);
	if (!doms)
		return NULL;
	for (i = 0; i < ndoms; i++) {
		if (!alloc_cpumask_var(&doms[i], GFP_KERNEL)) {
			free_sched_domains(doms, i);
			return NULL;
		}
	}
	return doms;
}

void free_sched_domains(cpumask_var_t doms[], unsigned int ndoms)
{
	unsigned int i;
	for (i = 0; i < ndoms; i++)
		free_cpumask_var(doms[i]);
	kfree(doms);
}

/*
 * Set up scheduler domains and groups. Callers must hold the hotplug lock.
 * For now this just excludes isolated cpus, but could be used to
 * exclude other special cases in the future.
 */
static int init_sched_domains(const struct cpumask *cpu_map)
{
	int err;

	arch_update_cpu_topology();
	ndoms_cur = 1;
	doms_cur = alloc_sched_domains(ndoms_cur);
	if (!doms_cur)
		doms_cur = &fallback_doms;
	cpumask_andnot(doms_cur[0], cpu_map, cpu_isolated_map);
	err = build_sched_domains(doms_cur[0], NULL);
	register_sched_domain_sysctl();

	return err;
}

/*
 * Detach sched domains from a group of cpus specified in cpu_map
 * These cpus will now be attached to the NULL domain
 */
static void detach_destroy_domains(const struct cpumask *cpu_map)
{
	int i;

	rcu_read_lock();
	for_each_cpu(i, cpu_map)
		cpu_attach_domain(NULL, &def_root_domain, i);
	rcu_read_unlock();
}

/* handle null as "default" */
static int dattrs_equal(struct sched_domain_attr *cur, int idx_cur,
			struct sched_domain_attr *new, int idx_new)
{
	struct sched_domain_attr tmp;

	/* fast path */
	if (!new && !cur)
		return 1;

	tmp = SD_ATTR_INIT;
	return !memcmp(cur ? (cur + idx_cur) : &tmp,
			new ? (new + idx_new) : &tmp,
			sizeof(struct sched_domain_attr));
}

/*
 * Partition sched domains as specified by the 'ndoms_new'
 * cpumasks in the array doms_new[] of cpumasks. This compares
 * doms_new[] to the current sched domain partitioning, doms_cur[].
 * It destroys each deleted domain and builds each new domain.
 *
 * 'doms_new' is an array of cpumask_var_t's of length 'ndoms_new'.
 * The masks don't intersect (don't overlap.) We should setup one
 * sched domain for each mask. CPUs not in any of the cpumasks will
 * not be load balanced. If the same cpumask appears both in the
 * current 'doms_cur' domains and in the new 'doms_new', we can leave
 * it as it is.
 *
 * The passed in 'doms_new' should be allocated using
 * alloc_sched_domains.  This routine takes ownership of it and will
 * free_sched_domains it when done with it. If the caller failed the
 * alloc call, then it can pass in doms_new == NULL && ndoms_new == 1,
 * and partition_sched_domains() will fallback to the single partition
 * 'fallback_doms', it also forces the domains to be rebuilt.
 *
 * If doms_new == NULL it will be replaced with cpu_online_mask.
 * ndoms_new == 0 is a special case for destroying existing domains,
 * and it will not create the default domain.
 *
 * Call with hotplug lock held
 */
void partition_sched_domains(int ndoms_new, cpumask_var_t doms_new[],
			     struct sched_domain_attr *dattr_new)
{
	int i, j, n;
	int new_topology;

	mutex_lock(&sched_domains_mutex);

	/* always unregister in case we don't destroy any domains */
	unregister_sched_domain_sysctl();

	/* Let architecture update cpu core mappings. */
	new_topology = arch_update_cpu_topology();

	n = doms_new ? ndoms_new : 0;

	/* Destroy deleted domains */
	for (i = 0; i < ndoms_cur; i++) {
		for (j = 0; j < n && !new_topology; j++) {
			if (cpumask_equal(doms_cur[i], doms_new[j])
			    && dattrs_equal(dattr_cur, i, dattr_new, j))
				goto match1;
		}
		/* no match - a current sched domain not in new doms_new[] */
		detach_destroy_domains(doms_cur[i]);
match1:
		;
	}

	n = ndoms_cur;
	if (doms_new == NULL) {
		n = 0;
		doms_new = &fallback_doms;
		cpumask_andnot(doms_new[0], cpu_active_mask, cpu_isolated_map);
		WARN_ON_ONCE(dattr_new);
	}

	/* Build new domains */
	for (i = 0; i < ndoms_new; i++) {
		for (j = 0; j < n && !new_topology; j++) {
			if (cpumask_equal(doms_new[i], doms_cur[j])
			    && dattrs_equal(dattr_new, i, dattr_cur, j))
				goto match2;
		}
		/* no match - add a new doms_new */
		build_sched_domains(doms_new[i], dattr_new ? dattr_new + i : NULL);
match2:
		;
	}

	/* Remember the new sched domains */
	if (doms_cur != &fallback_doms)
		free_sched_domains(doms_cur, ndoms_cur);
	kfree(dattr_cur);	/* kfree(NULL) is safe */
	doms_cur = doms_new;
	dattr_cur = dattr_new;
	ndoms_cur = ndoms_new;

	register_sched_domain_sysctl();

	mutex_unlock(&sched_domains_mutex);
}

static int num_cpus_frozen;	/* used to mark begin/end of suspend/resume */

/*
 * Update cpusets according to cpu_active mask.  If cpusets are
 * disabled, cpuset_update_active_cpus() becomes a simple wrapper
 * around partition_sched_domains().
 *
 * If we come here as part of a suspend/resume, don't touch cpusets because we
 * want to restore it back to its original state upon resume anyway.
 */
static void cpuset_cpu_active(void)
{
	if (cpuhp_tasks_frozen) {
		/*
		 * num_cpus_frozen tracks how many CPUs are involved in suspend
		 * resume sequence. As long as this is not the last online
		 * operation in the resume sequence, just build a single sched
		 * domain, ignoring cpusets.
		 */
		num_cpus_frozen--;
		if (likely(num_cpus_frozen)) {
			partition_sched_domains(1, NULL, NULL);
			return;
		}
		/*
		 * This is the last CPU online operation. So fall through and
		 * restore the original sched domains by considering the
		 * cpuset configurations.
		 */
	}
	cpuset_update_active_cpus(true);
}

static int cpuset_cpu_inactive(unsigned int cpu)
{
	unsigned long flags;
	struct dl_bw *dl_b;
	bool overflow;
	int cpus;

	if (!cpuhp_tasks_frozen) {
		rcu_read_lock_sched();
		dl_b = dl_bw_of(cpu);

		raw_spin_lock_irqsave(&dl_b->lock, flags);
		cpus = dl_bw_cpus(cpu);
		overflow = __dl_overflow(dl_b, cpus, 0, 0);
		raw_spin_unlock_irqrestore(&dl_b->lock, flags);

		rcu_read_unlock_sched();

		if (overflow)
			return -EBUSY;
		cpuset_update_active_cpus(false);
	} else {
		num_cpus_frozen++;
		partition_sched_domains(1, NULL, NULL);
	}
	return 0;
}

int sched_cpu_activate(unsigned int cpu)
{
	struct rq *rq = cpu_rq(cpu);
	unsigned long flags;

	set_cpu_active(cpu, true);

	if (sched_smp_initialized) {
		sched_domains_numa_masks_set(cpu);
		cpuset_cpu_active();
	}

	/*
	 * Put the rq online, if not already. This happens:
	 *
	 * 1) In the early boot process, because we build the real domains
	 *    after all cpus have been brought up.
	 *
	 * 2) At runtime, if cpuset_cpu_active() fails to rebuild the
	 *    domains.
	 */
	raw_spin_lock_irqsave(&rq->lock, flags);
	if (rq->rd) {
		BUG_ON(!cpumask_test_cpu(cpu, rq->rd->span));
		set_rq_online(rq);
	}
	raw_spin_unlock_irqrestore(&rq->lock, flags);

	update_max_interval();

	return 0;
}

int sched_cpu_deactivate(unsigned int cpu)
{
	int ret;

	set_cpu_active(cpu, false);
	/*
	 * We've cleared cpu_active_mask, wait for all preempt-disabled and RCU
	 * users of this state to go away such that all new such users will
	 * observe it.
	 *
	 * For CONFIG_PREEMPT we have preemptible RCU and its sync_rcu() might
	 * not imply sync_sched(), so wait for both.
	 *
	 * Do sync before park smpboot threads to take care the rcu boost case.
	 */
	if (IS_ENABLED(CONFIG_PREEMPT))
		synchronize_rcu_mult(call_rcu, call_rcu_sched);
	else
		synchronize_rcu();

	if (!sched_smp_initialized)
		return 0;

	ret = cpuset_cpu_inactive(cpu);
	if (ret) {
		set_cpu_active(cpu, true);
		return ret;
	}
	sched_domains_numa_masks_clear(cpu);
	return 0;
}

static void sched_rq_cpu_starting(unsigned int cpu)
{
	struct rq *rq = cpu_rq(cpu);

	rq->calc_load_update = calc_load_update;
	account_reset_rq(rq);
	update_max_interval();
}

int sched_cpu_starting(unsigned int cpu)
{
	set_cpu_rq_start_time(cpu);
	sched_rq_cpu_starting(cpu);
	return 0;
}

#ifdef CONFIG_HOTPLUG_CPU
int sched_cpu_dying(unsigned int cpu)
{
	struct rq *rq = cpu_rq(cpu);
	unsigned long flags;

	/* Handle pending wakeups and then migrate everything off */
	sched_ttwu_pending();
	raw_spin_lock_irqsave(&rq->lock, flags);
	if (rq->rd) {
		BUG_ON(!cpumask_test_cpu(cpu, rq->rd->span));
		set_rq_offline(rq);
	}
	migrate_tasks(rq);
	BUG_ON(rq->nr_running != 1);
	raw_spin_unlock_irqrestore(&rq->lock, flags);
	calc_load_migrate(rq);
	update_max_interval();
	nohz_balance_exit_idle(cpu);
	hrtick_clear(rq);
	return 0;
}
#endif

void __init sched_init_smp(void)
{
	cpumask_var_t non_isolated_cpus;

	alloc_cpumask_var(&non_isolated_cpus, GFP_KERNEL);
	alloc_cpumask_var(&fallback_doms, GFP_KERNEL);

	sched_init_numa();

	/*
	 * There's no userspace yet to cause hotplug operations; hence all the
	 * cpu masks are stable and all blatant races in the below code cannot
	 * happen.
	 */
	mutex_lock(&sched_domains_mutex);
	init_sched_domains(cpu_active_mask);
	cpumask_andnot(non_isolated_cpus, cpu_possible_mask, cpu_isolated_map);
	if (cpumask_empty(non_isolated_cpus))
		cpumask_set_cpu(smp_processor_id(), non_isolated_cpus);
	mutex_unlock(&sched_domains_mutex);

	/* Move init over to a non-isolated CPU */
	if (set_cpus_allowed_ptr(current, non_isolated_cpus) < 0)
		BUG();
	sched_init_granularity();
	free_cpumask_var(non_isolated_cpus);

	init_sched_rt_class();
	init_sched_dl_class();
	sched_smp_initialized = true;
}

static int __init migration_init(void)
{
	sched_rq_cpu_starting(smp_processor_id());
	return 0;
}
early_initcall(migration_init);

#else
void __init sched_init_smp(void)
{
	sched_init_granularity();
}
#endif /* CONFIG_SMP */

int in_sched_functions(unsigned long addr)
{
	return in_lock_functions(addr) ||
		(addr >= (unsigned long)__sched_text_start
		&& addr < (unsigned long)__sched_text_end);
}

#ifdef CONFIG_CGROUP_SCHED
/*
 * Default task group.
 * Every task in system belongs to this group at bootup.
 */
struct task_group root_task_group;
LIST_HEAD(task_groups);

/* Cacheline aligned slab cache for task_group */
static struct kmem_cache *task_group_cache __read_mostly;
#endif

DECLARE_PER_CPU(cpumask_var_t, load_balance_mask);

void __init sched_init(void)
{
	int i, j;
	unsigned long alloc_size = 0, ptr;

#ifdef CONFIG_FAIR_GROUP_SCHED
	alloc_size += 2 * nr_cpu_ids * sizeof(void **);
#endif
#ifdef CONFIG_RT_GROUP_SCHED
	alloc_size += 2 * nr_cpu_ids * sizeof(void **);
#endif
	if (alloc_size) {
		ptr = (unsigned long)kzalloc(alloc_size, GFP_NOWAIT);

#ifdef CONFIG_FAIR_GROUP_SCHED
		root_task_group.se = (struct sched_entity **)ptr;
		ptr += nr_cpu_ids * sizeof(void **);

		root_task_group.cfs_rq = (struct cfs_rq **)ptr;
		ptr += nr_cpu_ids * sizeof(void **);

#endif /* CONFIG_FAIR_GROUP_SCHED */
#ifdef CONFIG_RT_GROUP_SCHED
		root_task_group.rt_se = (struct sched_rt_entity **)ptr;
		ptr += nr_cpu_ids * sizeof(void **);

		root_task_group.rt_rq = (struct rt_rq **)ptr;
		ptr += nr_cpu_ids * sizeof(void **);

#endif /* CONFIG_RT_GROUP_SCHED */
	}
#ifdef CONFIG_CPUMASK_OFFSTACK
	for_each_possible_cpu(i) {
		per_cpu(load_balance_mask, i) = (cpumask_var_t)kzalloc_node(
			cpumask_size(), GFP_KERNEL, cpu_to_node(i));
	}
#endif /* CONFIG_CPUMASK_OFFSTACK */

	init_rt_bandwidth(&def_rt_bandwidth,
			global_rt_period(), global_rt_runtime());
	init_dl_bandwidth(&def_dl_bandwidth,
			global_rt_period(), global_rt_runtime());

#ifdef CONFIG_SMP
	init_defrootdomain();
#endif

#ifdef CONFIG_RT_GROUP_SCHED
	init_rt_bandwidth(&root_task_group.rt_bandwidth,
			global_rt_period(), global_rt_runtime());
#endif /* CONFIG_RT_GROUP_SCHED */

#ifdef CONFIG_CGROUP_SCHED
	task_group_cache = KMEM_CACHE(task_group, 0);

	list_add(&root_task_group.list, &task_groups);
	INIT_LIST_HEAD(&root_task_group.children);
	INIT_LIST_HEAD(&root_task_group.siblings);
	autogroup_init(&init_task);
#endif /* CONFIG_CGROUP_SCHED */

	for_each_possible_cpu(i) {
		struct rq *rq;

		rq = cpu_rq(i);
		raw_spin_lock_init(&rq->lock);
		rq->nr_running = 0;
		rq->calc_load_active = 0;
		rq->calc_load_update = jiffies + LOAD_FREQ;
		init_cfs_rq(&rq->cfs);
		init_rt_rq(&rq->rt);
		init_dl_rq(&rq->dl);
#ifdef CONFIG_FAIR_GROUP_SCHED
		root_task_group.shares = ROOT_TASK_GROUP_LOAD;
		INIT_LIST_HEAD(&rq->leaf_cfs_rq_list);
		/*
		 * How much cpu bandwidth does root_task_group get?
		 *
		 * In case of task-groups formed thr' the cgroup filesystem, it
		 * gets 100% of the cpu resources in the system. This overall
		 * system cpu resource is divided among the tasks of
		 * root_task_group and its child task-groups in a fair manner,
		 * based on each entity's (task or task-group's) weight
		 * (se->load.weight).
		 *
		 * In other words, if root_task_group has 10 tasks of weight
		 * 1024) and two child groups A0 and A1 (of weight 1024 each),
		 * then A0's share of the cpu resource is:
		 *
		 *	A0's bandwidth = 1024 / (10*1024 + 1024 + 1024) = 8.33%
		 *
		 * We achieve this by letting root_task_group's tasks sit
		 * directly in rq->cfs (i.e root_task_group->se[] = NULL).
		 */
		init_cfs_bandwidth(&root_task_group.cfs_bandwidth);
		init_tg_cfs_entry(&root_task_group, &rq->cfs, NULL, i, NULL);
#endif /* CONFIG_FAIR_GROUP_SCHED */

		rq->rt.rt_runtime = def_rt_bandwidth.rt_runtime;
#ifdef CONFIG_RT_GROUP_SCHED
		init_tg_rt_entry(&root_task_group, &rq->rt, NULL, i, NULL);
#endif

		for (j = 0; j < CPU_LOAD_IDX_MAX; j++)
			rq->cpu_load[j] = 0;

#ifdef CONFIG_SMP
		rq->sd = NULL;
		rq->rd = NULL;
		rq->cpu_capacity = rq->cpu_capacity_orig = SCHED_CAPACITY_SCALE;
		rq->balance_callback = NULL;
		rq->active_balance = 0;
		rq->next_balance = jiffies;
		rq->push_cpu = 0;
		rq->cpu = i;
		rq->online = 0;
		rq->idle_stamp = 0;
		rq->avg_idle = 2*sysctl_sched_migration_cost;
		rq->max_idle_balance_cost = sysctl_sched_migration_cost;

		INIT_LIST_HEAD(&rq->cfs_tasks);

		rq_attach_root(rq, &def_root_domain);
#ifdef CONFIG_NO_HZ_COMMON
		rq->last_load_update_tick = jiffies;
		rq->nohz_flags = 0;
#endif
#ifdef CONFIG_NO_HZ_FULL
		rq->last_sched_tick = 0;
#endif
#endif /* CONFIG_SMP */
		init_rq_hrtick(rq);
		atomic_set(&rq->nr_iowait, 0);
	}

	set_load_weight(&init_task);

#ifdef CONFIG_PREEMPT_NOTIFIERS
	INIT_HLIST_HEAD(&init_task.preempt_notifiers);
#endif

	/*
	 * The boot idle thread does lazy MMU switching as well:
	 */
	atomic_inc(&init_mm.mm_count);
	enter_lazy_tlb(&init_mm, current);

	/*
	 * During early bootup we pretend to be a normal task:
	 */
	current->sched_class = &fair_sched_class;

	/*
	 * Make us the idle thread. Technically, schedule() should not be
	 * called from this thread, however somewhere below it might be,
	 * but because we are the idle thread, we just pick up running again
	 * when this runqueue becomes "idle".
	 */
	init_idle(current, smp_processor_id());

	calc_load_update = jiffies + LOAD_FREQ;

#ifdef CONFIG_SMP
	zalloc_cpumask_var(&sched_domains_tmpmask, GFP_NOWAIT);
	/* May be allocated at isolcpus cmdline parse time */
	if (cpu_isolated_map == NULL)
		zalloc_cpumask_var(&cpu_isolated_map, GFP_NOWAIT);
	idle_thread_set_boot_cpu();
	set_cpu_rq_start_time(smp_processor_id());
#endif
	init_sched_fair_class();

	scheduler_running = 1;
}

#ifdef CONFIG_DEBUG_ATOMIC_SLEEP
static inline int preempt_count_equals(int preempt_offset)
{
	int nested = preempt_count() + rcu_preempt_depth();

	return (nested == preempt_offset);
}

void __might_sleep(const char *file, int line, int preempt_offset)
{
	/*
	 * Blocking primitives will set (and therefore destroy) current->state,
	 * since we will exit with TASK_RUNNING make sure we enter with it,
	 * otherwise we will destroy state.
	 */
	WARN_ONCE(current->state != TASK_RUNNING && current->task_state_change,
			"do not call blocking ops when !TASK_RUNNING; "
			"state=%lx set at [<%p>] %pS\n",
			current->state,
			(void *)current->task_state_change,
			(void *)current->task_state_change);

	___might_sleep(file, line, preempt_offset);
}
EXPORT_SYMBOL(__might_sleep);

void ___might_sleep(const char *file, int line, int preempt_offset)
{
	static unsigned long prev_jiffy;	/* ratelimiting */

	rcu_sleep_check(); /* WARN_ON_ONCE() by default, no rate limit reqd. */
	if ((preempt_count_equals(preempt_offset) && !irqs_disabled() &&
	     !is_idle_task(current)) ||
	    system_state != SYSTEM_RUNNING || oops_in_progress)
		return;
	if (time_before(jiffies, prev_jiffy + HZ) && prev_jiffy)
		return;
	prev_jiffy = jiffies;

	printk(KERN_ERR
		"BUG: sleeping function called from invalid context at %s:%d\n",
			file, line);
	printk(KERN_ERR
		"in_atomic(): %d, irqs_disabled(): %d, pid: %d, name: %s\n",
			in_atomic(), irqs_disabled(),
			current->pid, current->comm);

	if (task_stack_end_corrupted(current))
		printk(KERN_EMERG "Thread overran stack, or stack corrupted\n");

	debug_show_held_locks(current);
	if (irqs_disabled())
		print_irqtrace_events(current);
#ifdef CONFIG_DEBUG_PREEMPT
	if (!preempt_count_equals(preempt_offset)) {
		pr_err("Preemption disabled at:");
		print_ip_sym(current->preempt_disable_ip);
		pr_cont("\n");
	}
#endif
	dump_stack();
}
EXPORT_SYMBOL(___might_sleep);
#endif

#ifdef CONFIG_MAGIC_SYSRQ
void normalize_rt_tasks(void)
{
	struct task_struct *g, *p;
	struct sched_attr attr = {
		.sched_policy = SCHED_NORMAL,
	};

	read_lock(&tasklist_lock);
	for_each_process_thread(g, p) {
		/*
		 * Only normalize user tasks:
		 */
		if (p->flags & PF_KTHREAD)
			continue;

		p->se.exec_start		= 0;
#ifdef CONFIG_SCHEDSTATS
		p->se.statistics.wait_start	= 0;
		p->se.statistics.sleep_start	= 0;
		p->se.statistics.block_start	= 0;
#endif

		if (!dl_task(p) && !rt_task(p)) {
			/*
			 * Renice negative nice level userspace
			 * tasks back to 0:
			 */
			if (task_nice(p) < 0)
				set_user_nice(p, 0);
			continue;
		}

		__sched_setscheduler(p, &attr, false, false);
	}
	read_unlock(&tasklist_lock);
}

#endif /* CONFIG_MAGIC_SYSRQ */

#if defined(CONFIG_IA64) || defined(CONFIG_KGDB_KDB)
/*
 * These functions are only useful for the IA64 MCA handling, or kdb.
 *
 * They can only be called when the whole system has been
 * stopped - every CPU needs to be quiescent, and no scheduling
 * activity can take place. Using them for anything else would
 * be a serious bug, and as a result, they aren't even visible
 * under any other configuration.
 */

/**
 * curr_task - return the current task for a given cpu.
 * @cpu: the processor in question.
 *
 * ONLY VALID WHEN THE WHOLE SYSTEM IS STOPPED!
 *
 * Return: The current task for @cpu.
 */
struct task_struct *curr_task(int cpu)
{
	return cpu_curr(cpu);
}

#endif /* defined(CONFIG_IA64) || defined(CONFIG_KGDB_KDB) */

#ifdef CONFIG_IA64
/**
 * set_curr_task - set the current task for a given cpu.
 * @cpu: the processor in question.
 * @p: the task pointer to set.
 *
 * Description: This function must only be used when non-maskable interrupts
 * are serviced on a separate stack. It allows the architecture to switch the
 * notion of the current task on a cpu in a non-blocking manner. This function
 * must be called with all CPU's synchronized, and interrupts disabled, the
 * and caller must save the original value of the current task (see
 * curr_task() above) and restore that value before reenabling interrupts and
 * re-starting the system.
 *
 * ONLY VALID WHEN THE WHOLE SYSTEM IS STOPPED!
 */
void set_curr_task(int cpu, struct task_struct *p)
{
	cpu_curr(cpu) = p;
}

#endif

#ifdef CONFIG_CGROUP_SCHED
/* task_group_lock serializes the addition/removal of task groups */
static DEFINE_SPINLOCK(task_group_lock);

static void sched_free_group(struct task_group *tg)
{
	free_fair_sched_group(tg);
	free_rt_sched_group(tg);
	autogroup_free(tg);
	kmem_cache_free(task_group_cache, tg);
}

/* allocate runqueue etc for a new task group */
struct task_group *sched_create_group(struct task_group *parent)
{
	struct task_group *tg;

	tg = kmem_cache_alloc(task_group_cache, GFP_KERNEL | __GFP_ZERO);
	if (!tg)
		return ERR_PTR(-ENOMEM);

	if (!alloc_fair_sched_group(tg, parent))
		goto err;

	if (!alloc_rt_sched_group(tg, parent))
		goto err;

	return tg;

err:
	sched_free_group(tg);
	return ERR_PTR(-ENOMEM);
}

void sched_online_group(struct task_group *tg, struct task_group *parent)
{
	unsigned long flags;

	spin_lock_irqsave(&task_group_lock, flags);
	list_add_rcu(&tg->list, &task_groups);

	WARN_ON(!parent); /* root should already exist */

	tg->parent = parent;
	INIT_LIST_HEAD(&tg->children);
	list_add_rcu(&tg->siblings, &parent->children);
	spin_unlock_irqrestore(&task_group_lock, flags);
}

/* rcu callback to free various structures associated with a task group */
static void sched_free_group_rcu(struct rcu_head *rhp)
{
	/* now it should be safe to free those cfs_rqs */
	sched_free_group(container_of(rhp, struct task_group, rcu));
}

void sched_destroy_group(struct task_group *tg)
{
	/* wait for possible concurrent references to cfs_rqs complete */
	call_rcu(&tg->rcu, sched_free_group_rcu);
}

void sched_offline_group(struct task_group *tg)
{
	unsigned long flags;

	/* end participation in shares distribution */
	unregister_fair_sched_group(tg);

	spin_lock_irqsave(&task_group_lock, flags);
	list_del_rcu(&tg->list);
	list_del_rcu(&tg->siblings);
	spin_unlock_irqrestore(&task_group_lock, flags);
}

/* change task's runqueue when it moves between groups.
 *	The caller of this function should have put the task in its new group
 *	by now. This function just updates tsk->se.cfs_rq and tsk->se.parent to
 *	reflect its new group.
 */
void sched_move_task(struct task_struct *tsk)
{
	struct task_group *tg;
	int queued, running;
	struct rq_flags rf;
	struct rq *rq;

	rq = task_rq_lock(tsk, &rf);

	running = task_current(rq, tsk);
	queued = task_on_rq_queued(tsk);

	if (queued)
		dequeue_task(rq, tsk, DEQUEUE_SAVE | DEQUEUE_MOVE);
	if (unlikely(running))
		put_prev_task(rq, tsk);

	/*
	 * All callers are synchronized by task_rq_lock(); we do not use RCU
	 * which is pointless here. Thus, we pass "true" to task_css_check()
	 * to prevent lockdep warnings.
	 */
	tg = container_of(task_css_check(tsk, cpu_cgrp_id, true),
			  struct task_group, css);
	tg = autogroup_task_group(tsk, tg);
	tsk->sched_task_group = tg;

#ifdef CONFIG_FAIR_GROUP_SCHED
	if (tsk->sched_class->task_move_group)
		tsk->sched_class->task_move_group(tsk);
	else
#endif
		set_task_rq(tsk, task_cpu(tsk));

	if (unlikely(running))
		tsk->sched_class->set_curr_task(rq);
	if (queued)
		enqueue_task(rq, tsk, ENQUEUE_RESTORE | ENQUEUE_MOVE);

	task_rq_unlock(rq, tsk, &rf);
}
#endif /* CONFIG_CGROUP_SCHED */

#ifdef CONFIG_RT_GROUP_SCHED
/*
 * Ensure that the real time constraints are schedulable.
 */
static DEFINE_MUTEX(rt_constraints_mutex);

/* Must be called with tasklist_lock held */
static inline int tg_has_rt_tasks(struct task_group *tg)
{
	struct task_struct *g, *p;

	/*
	 * Autogroups do not have RT tasks; see autogroup_create().
	 */
	if (task_group_is_autogroup(tg))
		return 0;

	for_each_process_thread(g, p) {
		if (rt_task(p) && task_group(p) == tg)
			return 1;
	}

	return 0;
}

struct rt_schedulable_data {
	struct task_group *tg;
	u64 rt_period;
	u64 rt_runtime;
};

static int tg_rt_schedulable(struct task_group *tg, void *data)
{
	struct rt_schedulable_data *d = data;
	struct task_group *child;
	unsigned long total, sum = 0;
	u64 period, runtime;

	period = ktime_to_ns(tg->rt_bandwidth.rt_period);
	runtime = tg->rt_bandwidth.rt_runtime;

	if (tg == d->tg) {
		period = d->rt_period;
		runtime = d->rt_runtime;
	}

	/*
	 * Cannot have more runtime than the period.
	 */
	if (runtime > period && runtime != RUNTIME_INF)
		return -EINVAL;

	/*
	 * Ensure we don't starve existing RT tasks.
	 */
	if (rt_bandwidth_enabled() && !runtime && tg_has_rt_tasks(tg))
		return -EBUSY;

	total = to_ratio(period, runtime);

	/*
	 * Nobody can have more than the global setting allows.
	 */
	if (total > to_ratio(global_rt_period(), global_rt_runtime()))
		return -EINVAL;

	/*
	 * The sum of our children's runtime should not exceed our own.
	 */
	list_for_each_entry_rcu(child, &tg->children, siblings) {
		period = ktime_to_ns(child->rt_bandwidth.rt_period);
		runtime = child->rt_bandwidth.rt_runtime;

		if (child == d->tg) {
			period = d->rt_period;
			runtime = d->rt_runtime;
		}

		sum += to_ratio(period, runtime);
	}

	if (sum > total)
		return -EINVAL;

	return 0;
}

static int __rt_schedulable(struct task_group *tg, u64 period, u64 runtime)
{
	int ret;

	struct rt_schedulable_data data = {
		.tg = tg,
		.rt_period = period,
		.rt_runtime = runtime,
	};

	rcu_read_lock();
	ret = walk_tg_tree(tg_rt_schedulable, tg_nop, &data);
	rcu_read_unlock();

	return ret;
}

static int tg_set_rt_bandwidth(struct task_group *tg,
		u64 rt_period, u64 rt_runtime)
{
	int i, err = 0;

	/*
	 * Disallowing the root group RT runtime is BAD, it would disallow the
	 * kernel creating (and or operating) RT threads.
	 */
	if (tg == &root_task_group && rt_runtime == 0)
		return -EINVAL;

	/* No period doesn't make any sense. */
	if (rt_period == 0)
		return -EINVAL;

	mutex_lock(&rt_constraints_mutex);
	read_lock(&tasklist_lock);
	err = __rt_schedulable(tg, rt_period, rt_runtime);
	if (err)
		goto unlock;

	raw_spin_lock_irq(&tg->rt_bandwidth.rt_runtime_lock);
	tg->rt_bandwidth.rt_period = ns_to_ktime(rt_period);
	tg->rt_bandwidth.rt_runtime = rt_runtime;

	for_each_possible_cpu(i) {
		struct rt_rq *rt_rq = tg->rt_rq[i];

		raw_spin_lock(&rt_rq->rt_runtime_lock);
		rt_rq->rt_runtime = rt_runtime;
		raw_spin_unlock(&rt_rq->rt_runtime_lock);
	}
	raw_spin_unlock_irq(&tg->rt_bandwidth.rt_runtime_lock);
unlock:
	read_unlock(&tasklist_lock);
	mutex_unlock(&rt_constraints_mutex);

	return err;
}

static int sched_group_set_rt_runtime(struct task_group *tg, long rt_runtime_us)
{
	u64 rt_runtime, rt_period;

	rt_period = ktime_to_ns(tg->rt_bandwidth.rt_period);
	rt_runtime = (u64)rt_runtime_us * NSEC_PER_USEC;
	if (rt_runtime_us < 0)
		rt_runtime = RUNTIME_INF;

	return tg_set_rt_bandwidth(tg, rt_period, rt_runtime);
}

static long sched_group_rt_runtime(struct task_group *tg)
{
	u64 rt_runtime_us;

	if (tg->rt_bandwidth.rt_runtime == RUNTIME_INF)
		return -1;

	rt_runtime_us = tg->rt_bandwidth.rt_runtime;
	do_div(rt_runtime_us, NSEC_PER_USEC);
	return rt_runtime_us;
}

static int sched_group_set_rt_period(struct task_group *tg, u64 rt_period_us)
{
	u64 rt_runtime, rt_period;

	rt_period = rt_period_us * NSEC_PER_USEC;
	rt_runtime = tg->rt_bandwidth.rt_runtime;

	return tg_set_rt_bandwidth(tg, rt_period, rt_runtime);
}

static long sched_group_rt_period(struct task_group *tg)
{
	u64 rt_period_us;

	rt_period_us = ktime_to_ns(tg->rt_bandwidth.rt_period);
	do_div(rt_period_us, NSEC_PER_USEC);
	return rt_period_us;
}
#endif /* CONFIG_RT_GROUP_SCHED */

#ifdef CONFIG_RT_GROUP_SCHED
static int sched_rt_global_constraints(void)
{
	int ret = 0;

	mutex_lock(&rt_constraints_mutex);
	read_lock(&tasklist_lock);
	ret = __rt_schedulable(NULL, 0, 0);
	read_unlock(&tasklist_lock);
	mutex_unlock(&rt_constraints_mutex);

	return ret;
}

static int sched_rt_can_attach(struct task_group *tg, struct task_struct *tsk)
{
	/* Don't accept realtime tasks when there is no way for them to run */
	if (rt_task(tsk) && tg->rt_bandwidth.rt_runtime == 0)
		return 0;

	return 1;
}

#else /* !CONFIG_RT_GROUP_SCHED */
static int sched_rt_global_constraints(void)
{
	unsigned long flags;
	int i;

	raw_spin_lock_irqsave(&def_rt_bandwidth.rt_runtime_lock, flags);
	for_each_possible_cpu(i) {
		struct rt_rq *rt_rq = &cpu_rq(i)->rt;

		raw_spin_lock(&rt_rq->rt_runtime_lock);
		rt_rq->rt_runtime = global_rt_runtime();
		raw_spin_unlock(&rt_rq->rt_runtime_lock);
	}
	raw_spin_unlock_irqrestore(&def_rt_bandwidth.rt_runtime_lock, flags);

	return 0;
}
#endif /* CONFIG_RT_GROUP_SCHED */

static int sched_dl_global_validate(void)
{
	u64 runtime = global_rt_runtime();
	u64 period = global_rt_period();
	u64 new_bw = to_ratio(period, runtime);
	struct dl_bw *dl_b;
	int cpu, ret = 0;
	unsigned long flags;

	/*
	 * Here we want to check the bandwidth not being set to some
	 * value smaller than the currently allocated bandwidth in
	 * any of the root_domains.
	 *
	 * FIXME: Cycling on all the CPUs is overdoing, but simpler than
	 * cycling on root_domains... Discussion on different/better
	 * solutions is welcome!
	 */
	for_each_possible_cpu(cpu) {
		rcu_read_lock_sched();
		dl_b = dl_bw_of(cpu);

		raw_spin_lock_irqsave(&dl_b->lock, flags);
		if (new_bw < dl_b->total_bw)
			ret = -EBUSY;
		raw_spin_unlock_irqrestore(&dl_b->lock, flags);

		rcu_read_unlock_sched();

		if (ret)
			break;
	}

	return ret;
}

static void sched_dl_do_global(void)
{
	u64 new_bw = -1;
	struct dl_bw *dl_b;
	int cpu;
	unsigned long flags;

	def_dl_bandwidth.dl_period = global_rt_period();
	def_dl_bandwidth.dl_runtime = global_rt_runtime();

	if (global_rt_runtime() != RUNTIME_INF)
		new_bw = to_ratio(global_rt_period(), global_rt_runtime());

	/*
	 * FIXME: As above...
	 */
	for_each_possible_cpu(cpu) {
		rcu_read_lock_sched();
		dl_b = dl_bw_of(cpu);

		raw_spin_lock_irqsave(&dl_b->lock, flags);
		dl_b->bw = new_bw;
		raw_spin_unlock_irqrestore(&dl_b->lock, flags);

		rcu_read_unlock_sched();
	}
}

static int sched_rt_global_validate(void)
{
	if (sysctl_sched_rt_period <= 0)
		return -EINVAL;

	if ((sysctl_sched_rt_runtime != RUNTIME_INF) &&
		(sysctl_sched_rt_runtime > sysctl_sched_rt_period))
		return -EINVAL;

	return 0;
}

static void sched_rt_do_global(void)
{
	def_rt_bandwidth.rt_runtime = global_rt_runtime();
	def_rt_bandwidth.rt_period = ns_to_ktime(global_rt_period());
}

int sched_rt_handler(struct ctl_table *table, int write,
		void __user *buffer, size_t *lenp,
		loff_t *ppos)
{
	int old_period, old_runtime;
	static DEFINE_MUTEX(mutex);
	int ret;

	mutex_lock(&mutex);
	old_period = sysctl_sched_rt_period;
	old_runtime = sysctl_sched_rt_runtime;

	ret = proc_dointvec(table, write, buffer, lenp, ppos);

	if (!ret && write) {
		ret = sched_rt_global_validate();
		if (ret)
			goto undo;

		ret = sched_dl_global_validate();
		if (ret)
			goto undo;

		ret = sched_rt_global_constraints();
		if (ret)
			goto undo;

		sched_rt_do_global();
		sched_dl_do_global();
	}
	if (0) {
undo:
		sysctl_sched_rt_period = old_period;
		sysctl_sched_rt_runtime = old_runtime;
	}
	mutex_unlock(&mutex);

	return ret;
}

int sched_rr_handler(struct ctl_table *table, int write,
		void __user *buffer, size_t *lenp,
		loff_t *ppos)
{
	int ret;
	static DEFINE_MUTEX(mutex);

	mutex_lock(&mutex);
	ret = proc_dointvec(table, write, buffer, lenp, ppos);
	/* make sure that internally we keep jiffies */
	/* also, writing zero resets timeslice to default */
	if (!ret && write) {
		sched_rr_timeslice = sched_rr_timeslice <= 0 ?
			RR_TIMESLICE : msecs_to_jiffies(sched_rr_timeslice);
	}
	mutex_unlock(&mutex);
	return ret;
}

#ifdef CONFIG_CGROUP_SCHED

static inline struct task_group *css_tg(struct cgroup_subsys_state *css)
{
	return css ? container_of(css, struct task_group, css) : NULL;
}

static struct cgroup_subsys_state *
cpu_cgroup_css_alloc(struct cgroup_subsys_state *parent_css)
{
	struct task_group *parent = css_tg(parent_css);
	struct task_group *tg;

	if (!parent) {
		/* This is early initialization for the top cgroup */
		return &root_task_group.css;
	}

	tg = sched_create_group(parent);
	if (IS_ERR(tg))
		return ERR_PTR(-ENOMEM);

	sched_online_group(tg, parent);

	return &tg->css;
}

static void cpu_cgroup_css_released(struct cgroup_subsys_state *css)
{
	struct task_group *tg = css_tg(css);

	sched_offline_group(tg);
}

static void cpu_cgroup_css_free(struct cgroup_subsys_state *css)
{
	struct task_group *tg = css_tg(css);

	/*
	 * Relies on the RCU grace period between css_released() and this.
	 */
	sched_free_group(tg);
}

static void cpu_cgroup_fork(struct task_struct *task)
{
	sched_move_task(task);
}

static int cpu_cgroup_can_attach(struct cgroup_taskset *tset)
{
	struct task_struct *task;
	struct cgroup_subsys_state *css;

	cgroup_taskset_for_each(task, css, tset) {
#ifdef CONFIG_RT_GROUP_SCHED
		if (!sched_rt_can_attach(css_tg(css), task))
			return -EINVAL;
#else
		/* We don't support RT-tasks being in separate groups */
		if (task->sched_class != &fair_sched_class)
			return -EINVAL;
#endif
	}
	return 0;
}

static void cpu_cgroup_attach(struct cgroup_taskset *tset)
{
	struct task_struct *task;
	struct cgroup_subsys_state *css;

	cgroup_taskset_for_each(task, css, tset)
		sched_move_task(task);
}

#ifdef CONFIG_FAIR_GROUP_SCHED
static int cpu_shares_write_u64(struct cgroup_subsys_state *css,
				struct cftype *cftype, u64 shareval)
{
	return sched_group_set_shares(css_tg(css), scale_load(shareval));
}

static u64 cpu_shares_read_u64(struct cgroup_subsys_state *css,
			       struct cftype *cft)
{
	struct task_group *tg = css_tg(css);

	return (u64) scale_load_down(tg->shares);
}

#ifdef CONFIG_CFS_BANDWIDTH
static DEFINE_MUTEX(cfs_constraints_mutex);

const u64 max_cfs_quota_period = 1 * NSEC_PER_SEC; /* 1s */
const u64 min_cfs_quota_period = 1 * NSEC_PER_MSEC; /* 1ms */

static int __cfs_schedulable(struct task_group *tg, u64 period, u64 runtime);

static int tg_set_cfs_bandwidth(struct task_group *tg, u64 period, u64 quota)
{
	int i, ret = 0, runtime_enabled, runtime_was_enabled;
	struct cfs_bandwidth *cfs_b = &tg->cfs_bandwidth;

	if (tg == &root_task_group)
		return -EINVAL;

	/*
	 * Ensure we have at some amount of bandwidth every period.  This is
	 * to prevent reaching a state of large arrears when throttled via
	 * entity_tick() resulting in prolonged exit starvation.
	 */
	if (quota < min_cfs_quota_period || period < min_cfs_quota_period)
		return -EINVAL;

	/*
	 * Likewise, bound things on the otherside by preventing insane quota
	 * periods.  This also allows us to normalize in computing quota
	 * feasibility.
	 */
	if (period > max_cfs_quota_period)
		return -EINVAL;

	/*
	 * Prevent race between setting of cfs_rq->runtime_enabled and
	 * unthrottle_offline_cfs_rqs().
	 */
	get_online_cpus();
	mutex_lock(&cfs_constraints_mutex);
	ret = __cfs_schedulable(tg, period, quota);
	if (ret)
		goto out_unlock;

	runtime_enabled = quota != RUNTIME_INF;
	runtime_was_enabled = cfs_b->quota != RUNTIME_INF;
	/*
	 * If we need to toggle cfs_bandwidth_used, off->on must occur
	 * before making related changes, and on->off must occur afterwards
	 */
	if (runtime_enabled && !runtime_was_enabled)
		cfs_bandwidth_usage_inc();
	raw_spin_lock_irq(&cfs_b->lock);
	cfs_b->period = ns_to_ktime(period);
	cfs_b->quota = quota;

	__refill_cfs_bandwidth_runtime(cfs_b);
	/* restart the period timer (if active) to handle new period expiry */
	if (runtime_enabled)
		start_cfs_bandwidth(cfs_b);
	raw_spin_unlock_irq(&cfs_b->lock);

	for_each_online_cpu(i) {
		struct cfs_rq *cfs_rq = tg->cfs_rq[i];
		struct rq *rq = cfs_rq->rq;

		raw_spin_lock_irq(&rq->lock);
		cfs_rq->runtime_enabled = runtime_enabled;
		cfs_rq->runtime_remaining = 0;

		if (cfs_rq->throttled)
			unthrottle_cfs_rq(cfs_rq);
		raw_spin_unlock_irq(&rq->lock);
	}
	if (runtime_was_enabled && !runtime_enabled)
		cfs_bandwidth_usage_dec();
out_unlock:
	mutex_unlock(&cfs_constraints_mutex);
	put_online_cpus();

	return ret;
}

int tg_set_cfs_quota(struct task_group *tg, long cfs_quota_us)
{
	u64 quota, period;

	period = ktime_to_ns(tg->cfs_bandwidth.period);
	if (cfs_quota_us < 0)
		quota = RUNTIME_INF;
	else
		quota = (u64)cfs_quota_us * NSEC_PER_USEC;

	return tg_set_cfs_bandwidth(tg, period, quota);
}

long tg_get_cfs_quota(struct task_group *tg)
{
	u64 quota_us;

	if (tg->cfs_bandwidth.quota == RUNTIME_INF)
		return -1;

	quota_us = tg->cfs_bandwidth.quota;
	do_div(quota_us, NSEC_PER_USEC);

	return quota_us;
}

int tg_set_cfs_period(struct task_group *tg, long cfs_period_us)
{
	u64 quota, period;

	period = (u64)cfs_period_us * NSEC_PER_USEC;
	quota = tg->cfs_bandwidth.quota;

	return tg_set_cfs_bandwidth(tg, period, quota);
}

long tg_get_cfs_period(struct task_group *tg)
{
	u64 cfs_period_us;

	cfs_period_us = ktime_to_ns(tg->cfs_bandwidth.period);
	do_div(cfs_period_us, NSEC_PER_USEC);

	return cfs_period_us;
}

static s64 cpu_cfs_quota_read_s64(struct cgroup_subsys_state *css,
				  struct cftype *cft)
{
	return tg_get_cfs_quota(css_tg(css));
}

static int cpu_cfs_quota_write_s64(struct cgroup_subsys_state *css,
				   struct cftype *cftype, s64 cfs_quota_us)
{
	return tg_set_cfs_quota(css_tg(css), cfs_quota_us);
}

static u64 cpu_cfs_period_read_u64(struct cgroup_subsys_state *css,
				   struct cftype *cft)
{
	return tg_get_cfs_period(css_tg(css));
}

static int cpu_cfs_period_write_u64(struct cgroup_subsys_state *css,
				    struct cftype *cftype, u64 cfs_period_us)
{
	return tg_set_cfs_period(css_tg(css), cfs_period_us);
}

struct cfs_schedulable_data {
	struct task_group *tg;
	u64 period, quota;
};

/*
 * normalize group quota/period to be quota/max_period
 * note: units are usecs
 */
static u64 normalize_cfs_quota(struct task_group *tg,
			       struct cfs_schedulable_data *d)
{
	u64 quota, period;

	if (tg == d->tg) {
		period = d->period;
		quota = d->quota;
	} else {
		period = tg_get_cfs_period(tg);
		quota = tg_get_cfs_quota(tg);
	}

	/* note: these should typically be equivalent */
	if (quota == RUNTIME_INF || quota == -1)
		return RUNTIME_INF;

	return to_ratio(period, quota);
}

static int tg_cfs_schedulable_down(struct task_group *tg, void *data)
{
	struct cfs_schedulable_data *d = data;
	struct cfs_bandwidth *cfs_b = &tg->cfs_bandwidth;
	s64 quota = 0, parent_quota = -1;

	if (!tg->parent) {
		quota = RUNTIME_INF;
	} else {
		struct cfs_bandwidth *parent_b = &tg->parent->cfs_bandwidth;

		quota = normalize_cfs_quota(tg, d);
		parent_quota = parent_b->hierarchical_quota;

		/*
		 * ensure max(child_quota) <= parent_quota, inherit when no
		 * limit is set
		 */
		if (quota == RUNTIME_INF)
			quota = parent_quota;
		else if (parent_quota != RUNTIME_INF && quota > parent_quota)
			return -EINVAL;
	}
	cfs_b->hierarchical_quota = quota;

	return 0;
}

static int __cfs_schedulable(struct task_group *tg, u64 period, u64 quota)
{
	int ret;
	struct cfs_schedulable_data data = {
		.tg = tg,
		.period = period,
		.quota = quota,
	};

	if (quota != RUNTIME_INF) {
		do_div(data.period, NSEC_PER_USEC);
		do_div(data.quota, NSEC_PER_USEC);
	}

	rcu_read_lock();
	ret = walk_tg_tree(tg_cfs_schedulable_down, tg_nop, &data);
	rcu_read_unlock();

	return ret;
}

static int cpu_stats_show(struct seq_file *sf, void *v)
{
	struct task_group *tg = css_tg(seq_css(sf));
	struct cfs_bandwidth *cfs_b = &tg->cfs_bandwidth;

	seq_printf(sf, "nr_periods %d\n", cfs_b->nr_periods);
	seq_printf(sf, "nr_throttled %d\n", cfs_b->nr_throttled);
	seq_printf(sf, "throttled_time %llu\n", cfs_b->throttled_time);

	return 0;
}
#endif /* CONFIG_CFS_BANDWIDTH */
#endif /* CONFIG_FAIR_GROUP_SCHED */

#ifdef CONFIG_RT_GROUP_SCHED
static int cpu_rt_runtime_write(struct cgroup_subsys_state *css,
				struct cftype *cft, s64 val)
{
	return sched_group_set_rt_runtime(css_tg(css), val);
}

static s64 cpu_rt_runtime_read(struct cgroup_subsys_state *css,
			       struct cftype *cft)
{
	return sched_group_rt_runtime(css_tg(css));
}

static int cpu_rt_period_write_uint(struct cgroup_subsys_state *css,
				    struct cftype *cftype, u64 rt_period_us)
{
	return sched_group_set_rt_period(css_tg(css), rt_period_us);
}

static u64 cpu_rt_period_read_uint(struct cgroup_subsys_state *css,
				   struct cftype *cft)
{
	return sched_group_rt_period(css_tg(css));
}
#endif /* CONFIG_RT_GROUP_SCHED */

static struct cftype cpu_files[] = {
#ifdef CONFIG_FAIR_GROUP_SCHED
	{
		.name = "shares",
		.read_u64 = cpu_shares_read_u64,
		.write_u64 = cpu_shares_write_u64,
	},
#endif
#ifdef CONFIG_CFS_BANDWIDTH
	{
		.name = "cfs_quota_us",
		.read_s64 = cpu_cfs_quota_read_s64,
		.write_s64 = cpu_cfs_quota_write_s64,
	},
	{
		.name = "cfs_period_us",
		.read_u64 = cpu_cfs_period_read_u64,
		.write_u64 = cpu_cfs_period_write_u64,
	},
	{
		.name = "stat",
		.seq_show = cpu_stats_show,
	},
#endif
#ifdef CONFIG_RT_GROUP_SCHED
	{
		.name = "rt_runtime_us",
		.read_s64 = cpu_rt_runtime_read,
		.write_s64 = cpu_rt_runtime_write,
	},
	{
		.name = "rt_period_us",
		.read_u64 = cpu_rt_period_read_uint,
		.write_u64 = cpu_rt_period_write_uint,
	},
#endif
	{ }	/* terminate */
};

struct cgroup_subsys cpu_cgrp_subsys = {
	.css_alloc	= cpu_cgroup_css_alloc,
	.css_released	= cpu_cgroup_css_released,
	.css_free	= cpu_cgroup_css_free,
	.fork		= cpu_cgroup_fork,
	.can_attach	= cpu_cgroup_can_attach,
	.attach		= cpu_cgroup_attach,
	.legacy_cftypes	= cpu_files,
	.early_init	= true,
};

#endif	/* CONFIG_CGROUP_SCHED */

void dump_cpu_task(int cpu)
{
	pr_info("Task dump for CPU %d:\n", cpu);
	sched_show_task(cpu_curr(cpu));
}

/*
 * Nice levels are multiplicative, with a gentle 10% change for every
 * nice level changed. I.e. when a CPU-bound task goes from nice 0 to
 * nice 1, it will get ~10% less CPU time than another CPU-bound task
 * that remained on nice 0.
 *
 * The "10% effect" is relative and cumulative: from _any_ nice level,
 * if you go up 1 level, it's -10% CPU usage, if you go down 1 level
 * it's +10% CPU usage. (to achieve that we use a multiplier of 1.25.
 * If a task goes up by ~10% and another task goes down by ~10% then
 * the relative distance between them is ~25%.)
 */
const int sched_prio_to_weight[40] = {
 /* -20 */     88761,     71755,     56483,     46273,     36291,
 /* -15 */     29154,     23254,     18705,     14949,     11916,
 /* -10 */      9548,      7620,      6100,      4904,      3906,
 /*  -5 */      3121,      2501,      1991,      1586,      1277,
 /*   0 */      1024,       820,       655,       526,       423,
 /*   5 */       335,       272,       215,       172,       137,
 /*  10 */       110,        87,        70,        56,        45,
 /*  15 */        36,        29,        23,        18,        15,
};

/*
 * Inverse (2^32/x) values of the sched_prio_to_weight[] array, precalculated.
 *
 * In cases where the weight does not change often, we can use the
 * precalculated inverse to speed up arithmetics by turning divisions
 * into multiplications:
 */
const u32 sched_prio_to_wmult[40] = {
 /* -20 */     48388,     59856,     76040,     92818,    118348,
 /* -15 */    147320,    184698,    229616,    287308,    360437,
 /* -10 */    449829,    563644,    704093,    875809,   1099582,
 /*  -5 */   1376151,   1717300,   2157191,   2708050,   3363326,
 /*   0 */   4194304,   5237765,   6557202,   8165337,  10153587,
 /*   5 */  12820798,  15790321,  19976592,  24970740,  31350126,
 /*  10 */  39045157,  49367440,  61356676,  76695844,  95443717,
 /*  15 */ 119304647, 148102320, 186737708, 238609294, 286331153,
};<|MERGE_RESOLUTION|>--- conflicted
+++ resolved
@@ -1119,14 +1119,9 @@
 static int __set_cpus_allowed_ptr(struct task_struct *p,
 				  const struct cpumask *new_mask, bool check)
 {
-<<<<<<< HEAD
+	const struct cpumask *cpu_valid_mask = cpu_active_mask;
 	unsigned int dest_cpu;
 	struct rq_flags rf;
-=======
-	const struct cpumask *cpu_valid_mask = cpu_active_mask;
-	unsigned int dest_cpu;
-	unsigned long flags;
->>>>>>> e5ef27d0
 	struct rq *rq;
 	int ret = 0;
 
