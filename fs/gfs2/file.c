--- conflicted
+++ resolved
@@ -983,11 +983,7 @@
 	int sleeptime;
 
 	state = (fl->fl_type == F_WRLCK) ? LM_ST_EXCLUSIVE : LM_ST_SHARED;
-<<<<<<< HEAD
-	flags = (IS_SETLKW(cmd) ? 0 : LM_FLAG_TRY) | GL_EXACT;
-=======
 	flags = (IS_SETLKW(cmd) ? 0 : LM_FLAG_TRY_1CB) | GL_EXACT;
->>>>>>> bfe01a5b
 
 	mutex_lock(&fp->f_fl_mutex);
 
