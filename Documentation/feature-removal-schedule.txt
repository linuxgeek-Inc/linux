--- conflicted
+++ resolved
@@ -360,17 +360,6 @@
 Why:	Should be implemented in userspace, policy daemon.
 Who:	Johannes Berg <johannes@sipsolutions.net>
 
-<<<<<<< HEAD
----------------------------
-
-What:	CONFIG_INOTIFY
-When:	2.6.33
-Why:	last user (audit) will be converted to the newer more generic
-	and more easily maintained fsnotify subsystem
-Who:	Eric Paris <eparis@redhat.com>
-
-=======
->>>>>>> 56385a12
 ----------------------------
 
 What:	sound-slot/service-* module aliases and related clutters in
