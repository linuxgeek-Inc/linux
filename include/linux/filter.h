/* SPDX-License-Identifier: GPL-2.0 */
/*
 * Linux Socket Filter Data Structures
 */
#ifndef __LINUX_FILTER_H__
#define __LINUX_FILTER_H__

#include <stdarg.h>

#include <linux/atomic.h>
#include <linux/refcount.h>
#include <linux/compat.h>
#include <linux/skbuff.h>
#include <linux/linkage.h>
#include <linux/printk.h>
#include <linux/workqueue.h>
#include <linux/sched.h>
#include <linux/capability.h>
#include <linux/cryptohash.h>
#include <linux/set_memory.h>
#include <linux/kallsyms.h>
#include <linux/if_vlan.h>
#include <linux/vmalloc.h>

#include <net/sch_generic.h>

#include <asm/byteorder.h>
#include <uapi/linux/filter.h>
#include <uapi/linux/bpf.h>

struct sk_buff;
struct sock;
struct seccomp_data;
struct bpf_prog_aux;
struct xdp_rxq_info;
struct xdp_buff;
struct sock_reuseport;
struct ctl_table;
struct ctl_table_header;

/* ArgX, context and stack frame pointer register positions. Note,
 * Arg1, Arg2, Arg3, etc are used as argument mappings of function
 * calls in BPF_CALL instruction.
 */
#define BPF_REG_ARG1	BPF_REG_1
#define BPF_REG_ARG2	BPF_REG_2
#define BPF_REG_ARG3	BPF_REG_3
#define BPF_REG_ARG4	BPF_REG_4
#define BPF_REG_ARG5	BPF_REG_5
#define BPF_REG_CTX	BPF_REG_6
#define BPF_REG_FP	BPF_REG_10

/* Additional register mappings for converted user programs. */
#define BPF_REG_A	BPF_REG_0
#define BPF_REG_X	BPF_REG_7
#define BPF_REG_TMP	BPF_REG_2	/* scratch reg */
#define BPF_REG_D	BPF_REG_8	/* data, callee-saved */
#define BPF_REG_H	BPF_REG_9	/* hlen, callee-saved */

/* Kernel hidden auxiliary/helper register. */
#define BPF_REG_AX		MAX_BPF_REG
#define MAX_BPF_EXT_REG		(MAX_BPF_REG + 1)
#define MAX_BPF_JIT_REG		MAX_BPF_EXT_REG

/* unused opcode to mark special call to bpf_tail_call() helper */
#define BPF_TAIL_CALL	0xf0

/* unused opcode to mark special load instruction. Same as BPF_ABS */
#define BPF_PROBE_MEM	0x20

/* unused opcode to mark call to interpreter with arguments */
#define BPF_CALL_ARGS	0xe0

/* As per nm, we expose JITed images as text (code) section for
 * kallsyms. That way, tools like perf can find it to match
 * addresses.
 */
#define BPF_SYM_ELF_TYPE	't'

/* BPF program can access up to 512 bytes of stack space. */
#define MAX_BPF_STACK	512

/* Helper macros for filter block array initializers. */

/* ALU ops on registers, bpf_add|sub|...: dst_reg += src_reg */

#define BPF_ALU64_REG(OP, DST, SRC)				\
	((struct bpf_insn) {					\
		.code  = BPF_ALU64 | BPF_OP(OP) | BPF_X,	\
		.dst_reg = DST,					\
		.src_reg = SRC,					\
		.off   = 0,					\
		.imm   = 0 })

#define BPF_ALU32_REG(OP, DST, SRC)				\
	((struct bpf_insn) {					\
		.code  = BPF_ALU | BPF_OP(OP) | BPF_X,		\
		.dst_reg = DST,					\
		.src_reg = SRC,					\
		.off   = 0,					\
		.imm   = 0 })

/* ALU ops on immediates, bpf_add|sub|...: dst_reg += imm32 */

#define BPF_ALU64_IMM(OP, DST, IMM)				\
	((struct bpf_insn) {					\
		.code  = BPF_ALU64 | BPF_OP(OP) | BPF_K,	\
		.dst_reg = DST,					\
		.src_reg = 0,					\
		.off   = 0,					\
		.imm   = IMM })

#define BPF_ALU32_IMM(OP, DST, IMM)				\
	((struct bpf_insn) {					\
		.code  = BPF_ALU | BPF_OP(OP) | BPF_K,		\
		.dst_reg = DST,					\
		.src_reg = 0,					\
		.off   = 0,					\
		.imm   = IMM })

/* Endianess conversion, cpu_to_{l,b}e(), {l,b}e_to_cpu() */

#define BPF_ENDIAN(TYPE, DST, LEN)				\
	((struct bpf_insn) {					\
		.code  = BPF_ALU | BPF_END | BPF_SRC(TYPE),	\
		.dst_reg = DST,					\
		.src_reg = 0,					\
		.off   = 0,					\
		.imm   = LEN })

/* Short form of mov, dst_reg = src_reg */

#define BPF_MOV64_REG(DST, SRC)					\
	((struct bpf_insn) {					\
		.code  = BPF_ALU64 | BPF_MOV | BPF_X,		\
		.dst_reg = DST,					\
		.src_reg = SRC,					\
		.off   = 0,					\
		.imm   = 0 })

#define BPF_MOV32_REG(DST, SRC)					\
	((struct bpf_insn) {					\
		.code  = BPF_ALU | BPF_MOV | BPF_X,		\
		.dst_reg = DST,					\
		.src_reg = SRC,					\
		.off   = 0,					\
		.imm   = 0 })

/* Short form of mov, dst_reg = imm32 */

#define BPF_MOV64_IMM(DST, IMM)					\
	((struct bpf_insn) {					\
		.code  = BPF_ALU64 | BPF_MOV | BPF_K,		\
		.dst_reg = DST,					\
		.src_reg = 0,					\
		.off   = 0,					\
		.imm   = IMM })

#define BPF_MOV32_IMM(DST, IMM)					\
	((struct bpf_insn) {					\
		.code  = BPF_ALU | BPF_MOV | BPF_K,		\
		.dst_reg = DST,					\
		.src_reg = 0,					\
		.off   = 0,					\
		.imm   = IMM })

/* Special form of mov32, used for doing explicit zero extension on dst. */
#define BPF_ZEXT_REG(DST)					\
	((struct bpf_insn) {					\
		.code  = BPF_ALU | BPF_MOV | BPF_X,		\
		.dst_reg = DST,					\
		.src_reg = DST,					\
		.off   = 0,					\
		.imm   = 1 })

static inline bool insn_is_zext(const struct bpf_insn *insn)
{
	return insn->code == (BPF_ALU | BPF_MOV | BPF_X) && insn->imm == 1;
}

/* BPF_LD_IMM64 macro encodes single 'load 64-bit immediate' insn */
#define BPF_LD_IMM64(DST, IMM)					\
	BPF_LD_IMM64_RAW(DST, 0, IMM)

#define BPF_LD_IMM64_RAW(DST, SRC, IMM)				\
	((struct bpf_insn) {					\
		.code  = BPF_LD | BPF_DW | BPF_IMM,		\
		.dst_reg = DST,					\
		.src_reg = SRC,					\
		.off   = 0,					\
		.imm   = (__u32) (IMM) }),			\
	((struct bpf_insn) {					\
		.code  = 0, /* zero is reserved opcode */	\
		.dst_reg = 0,					\
		.src_reg = 0,					\
		.off   = 0,					\
		.imm   = ((__u64) (IMM)) >> 32 })

/* pseudo BPF_LD_IMM64 insn used to refer to process-local map_fd */
#define BPF_LD_MAP_FD(DST, MAP_FD)				\
	BPF_LD_IMM64_RAW(DST, BPF_PSEUDO_MAP_FD, MAP_FD)

/* Short form of mov based on type, BPF_X: dst_reg = src_reg, BPF_K: dst_reg = imm32 */

#define BPF_MOV64_RAW(TYPE, DST, SRC, IMM)			\
	((struct bpf_insn) {					\
		.code  = BPF_ALU64 | BPF_MOV | BPF_SRC(TYPE),	\
		.dst_reg = DST,					\
		.src_reg = SRC,					\
		.off   = 0,					\
		.imm   = IMM })

#define BPF_MOV32_RAW(TYPE, DST, SRC, IMM)			\
	((struct bpf_insn) {					\
		.code  = BPF_ALU | BPF_MOV | BPF_SRC(TYPE),	\
		.dst_reg = DST,					\
		.src_reg = SRC,					\
		.off   = 0,					\
		.imm   = IMM })

/* Direct packet access, R0 = *(uint *) (skb->data + imm32) */

#define BPF_LD_ABS(SIZE, IMM)					\
	((struct bpf_insn) {					\
		.code  = BPF_LD | BPF_SIZE(SIZE) | BPF_ABS,	\
		.dst_reg = 0,					\
		.src_reg = 0,					\
		.off   = 0,					\
		.imm   = IMM })

/* Indirect packet access, R0 = *(uint *) (skb->data + src_reg + imm32) */

#define BPF_LD_IND(SIZE, SRC, IMM)				\
	((struct bpf_insn) {					\
		.code  = BPF_LD | BPF_SIZE(SIZE) | BPF_IND,	\
		.dst_reg = 0,					\
		.src_reg = SRC,					\
		.off   = 0,					\
		.imm   = IMM })

/* Memory load, dst_reg = *(uint *) (src_reg + off16) */

#define BPF_LDX_MEM(SIZE, DST, SRC, OFF)			\
	((struct bpf_insn) {					\
		.code  = BPF_LDX | BPF_SIZE(SIZE) | BPF_MEM,	\
		.dst_reg = DST,					\
		.src_reg = SRC,					\
		.off   = OFF,					\
		.imm   = 0 })

/* Memory store, *(uint *) (dst_reg + off16) = src_reg */

#define BPF_STX_MEM(SIZE, DST, SRC, OFF)			\
	((struct bpf_insn) {					\
		.code  = BPF_STX | BPF_SIZE(SIZE) | BPF_MEM,	\
		.dst_reg = DST,					\
		.src_reg = SRC,					\
		.off   = OFF,					\
		.imm   = 0 })

/* Atomic memory add, *(uint *)(dst_reg + off16) += src_reg */

#define BPF_STX_XADD(SIZE, DST, SRC, OFF)			\
	((struct bpf_insn) {					\
		.code  = BPF_STX | BPF_SIZE(SIZE) | BPF_XADD,	\
		.dst_reg = DST,					\
		.src_reg = SRC,					\
		.off   = OFF,					\
		.imm   = 0 })

/* Memory store, *(uint *) (dst_reg + off16) = imm32 */

#define BPF_ST_MEM(SIZE, DST, OFF, IMM)				\
	((struct bpf_insn) {					\
		.code  = BPF_ST | BPF_SIZE(SIZE) | BPF_MEM,	\
		.dst_reg = DST,					\
		.src_reg = 0,					\
		.off   = OFF,					\
		.imm   = IMM })

/* Conditional jumps against registers, if (dst_reg 'op' src_reg) goto pc + off16 */

#define BPF_JMP_REG(OP, DST, SRC, OFF)				\
	((struct bpf_insn) {					\
		.code  = BPF_JMP | BPF_OP(OP) | BPF_X,		\
		.dst_reg = DST,					\
		.src_reg = SRC,					\
		.off   = OFF,					\
		.imm   = 0 })

/* Conditional jumps against immediates, if (dst_reg 'op' imm32) goto pc + off16 */

#define BPF_JMP_IMM(OP, DST, IMM, OFF)				\
	((struct bpf_insn) {					\
		.code  = BPF_JMP | BPF_OP(OP) | BPF_K,		\
		.dst_reg = DST,					\
		.src_reg = 0,					\
		.off   = OFF,					\
		.imm   = IMM })

/* Like BPF_JMP_REG, but with 32-bit wide operands for comparison. */

#define BPF_JMP32_REG(OP, DST, SRC, OFF)			\
	((struct bpf_insn) {					\
		.code  = BPF_JMP32 | BPF_OP(OP) | BPF_X,	\
		.dst_reg = DST,					\
		.src_reg = SRC,					\
		.off   = OFF,					\
		.imm   = 0 })

/* Like BPF_JMP_IMM, but with 32-bit wide operands for comparison. */

#define BPF_JMP32_IMM(OP, DST, IMM, OFF)			\
	((struct bpf_insn) {					\
		.code  = BPF_JMP32 | BPF_OP(OP) | BPF_K,	\
		.dst_reg = DST,					\
		.src_reg = 0,					\
		.off   = OFF,					\
		.imm   = IMM })

/* Unconditional jumps, goto pc + off16 */

#define BPF_JMP_A(OFF)						\
	((struct bpf_insn) {					\
		.code  = BPF_JMP | BPF_JA,			\
		.dst_reg = 0,					\
		.src_reg = 0,					\
		.off   = OFF,					\
		.imm   = 0 })

/* Relative call */

#define BPF_CALL_REL(TGT)					\
	((struct bpf_insn) {					\
		.code  = BPF_JMP | BPF_CALL,			\
		.dst_reg = 0,					\
		.src_reg = BPF_PSEUDO_CALL,			\
		.off   = 0,					\
		.imm   = TGT })

/* Function call */

#define BPF_CAST_CALL(x)					\
		((u64 (*)(u64, u64, u64, u64, u64))(x))

#define BPF_EMIT_CALL(FUNC)					\
	((struct bpf_insn) {					\
		.code  = BPF_JMP | BPF_CALL,			\
		.dst_reg = 0,					\
		.src_reg = 0,					\
		.off   = 0,					\
		.imm   = ((FUNC) - __bpf_call_base) })

/* Raw code statement block */

#define BPF_RAW_INSN(CODE, DST, SRC, OFF, IMM)			\
	((struct bpf_insn) {					\
		.code  = CODE,					\
		.dst_reg = DST,					\
		.src_reg = SRC,					\
		.off   = OFF,					\
		.imm   = IMM })

/* Program exit */

#define BPF_EXIT_INSN()						\
	((struct bpf_insn) {					\
		.code  = BPF_JMP | BPF_EXIT,			\
		.dst_reg = 0,					\
		.src_reg = 0,					\
		.off   = 0,					\
		.imm   = 0 })

/* Internal classic blocks for direct assignment */

#define __BPF_STMT(CODE, K)					\
	((struct sock_filter) BPF_STMT(CODE, K))

#define __BPF_JUMP(CODE, K, JT, JF)				\
	((struct sock_filter) BPF_JUMP(CODE, K, JT, JF))

#define bytes_to_bpf_size(bytes)				\
({								\
	int bpf_size = -EINVAL;					\
								\
	if (bytes == sizeof(u8))				\
		bpf_size = BPF_B;				\
	else if (bytes == sizeof(u16))				\
		bpf_size = BPF_H;				\
	else if (bytes == sizeof(u32))				\
		bpf_size = BPF_W;				\
	else if (bytes == sizeof(u64))				\
		bpf_size = BPF_DW;				\
								\
	bpf_size;						\
})

#define bpf_size_to_bytes(bpf_size)				\
({								\
	int bytes = -EINVAL;					\
								\
	if (bpf_size == BPF_B)					\
		bytes = sizeof(u8);				\
	else if (bpf_size == BPF_H)				\
		bytes = sizeof(u16);				\
	else if (bpf_size == BPF_W)				\
		bytes = sizeof(u32);				\
	else if (bpf_size == BPF_DW)				\
		bytes = sizeof(u64);				\
								\
	bytes;							\
})

#define BPF_SIZEOF(type)					\
	({							\
		const int __size = bytes_to_bpf_size(sizeof(type)); \
		BUILD_BUG_ON(__size < 0);			\
		__size;						\
	})

#define BPF_FIELD_SIZEOF(type, field)				\
	({							\
		const int __size = bytes_to_bpf_size(sizeof_field(type, field)); \
		BUILD_BUG_ON(__size < 0);			\
		__size;						\
	})

#define BPF_LDST_BYTES(insn)					\
	({							\
		const int __size = bpf_size_to_bytes(BPF_SIZE((insn)->code)); \
		WARN_ON(__size < 0);				\
		__size;						\
	})

#define __BPF_MAP_0(m, v, ...) v
#define __BPF_MAP_1(m, v, t, a, ...) m(t, a)
#define __BPF_MAP_2(m, v, t, a, ...) m(t, a), __BPF_MAP_1(m, v, __VA_ARGS__)
#define __BPF_MAP_3(m, v, t, a, ...) m(t, a), __BPF_MAP_2(m, v, __VA_ARGS__)
#define __BPF_MAP_4(m, v, t, a, ...) m(t, a), __BPF_MAP_3(m, v, __VA_ARGS__)
#define __BPF_MAP_5(m, v, t, a, ...) m(t, a), __BPF_MAP_4(m, v, __VA_ARGS__)

#define __BPF_REG_0(...) __BPF_PAD(5)
#define __BPF_REG_1(...) __BPF_MAP(1, __VA_ARGS__), __BPF_PAD(4)
#define __BPF_REG_2(...) __BPF_MAP(2, __VA_ARGS__), __BPF_PAD(3)
#define __BPF_REG_3(...) __BPF_MAP(3, __VA_ARGS__), __BPF_PAD(2)
#define __BPF_REG_4(...) __BPF_MAP(4, __VA_ARGS__), __BPF_PAD(1)
#define __BPF_REG_5(...) __BPF_MAP(5, __VA_ARGS__)

#define __BPF_MAP(n, ...) __BPF_MAP_##n(__VA_ARGS__)
#define __BPF_REG(n, ...) __BPF_REG_##n(__VA_ARGS__)

#define __BPF_CAST(t, a)						       \
	(__force t)							       \
	(__force							       \
	 typeof(__builtin_choose_expr(sizeof(t) == sizeof(unsigned long),      \
				      (unsigned long)0, (t)0))) a
#define __BPF_V void
#define __BPF_N

#define __BPF_DECL_ARGS(t, a) t   a
#define __BPF_DECL_REGS(t, a) u64 a

#define __BPF_PAD(n)							       \
	__BPF_MAP(n, __BPF_DECL_ARGS, __BPF_N, u64, __ur_1, u64, __ur_2,       \
		  u64, __ur_3, u64, __ur_4, u64, __ur_5)

#define BPF_CALL_x(x, name, ...)					       \
	static __always_inline						       \
	u64 ____##name(__BPF_MAP(x, __BPF_DECL_ARGS, __BPF_V, __VA_ARGS__));   \
	typedef u64 (*btf_##name)(__BPF_MAP(x, __BPF_DECL_ARGS, __BPF_V, __VA_ARGS__)); \
	u64 name(__BPF_REG(x, __BPF_DECL_REGS, __BPF_N, __VA_ARGS__));	       \
	u64 name(__BPF_REG(x, __BPF_DECL_REGS, __BPF_N, __VA_ARGS__))	       \
	{								       \
		return ((btf_##name)____##name)(__BPF_MAP(x,__BPF_CAST,__BPF_N,__VA_ARGS__));\
	}								       \
	static __always_inline						       \
	u64 ____##name(__BPF_MAP(x, __BPF_DECL_ARGS, __BPF_V, __VA_ARGS__))

#define BPF_CALL_0(name, ...)	BPF_CALL_x(0, name, __VA_ARGS__)
#define BPF_CALL_1(name, ...)	BPF_CALL_x(1, name, __VA_ARGS__)
#define BPF_CALL_2(name, ...)	BPF_CALL_x(2, name, __VA_ARGS__)
#define BPF_CALL_3(name, ...)	BPF_CALL_x(3, name, __VA_ARGS__)
#define BPF_CALL_4(name, ...)	BPF_CALL_x(4, name, __VA_ARGS__)
#define BPF_CALL_5(name, ...)	BPF_CALL_x(5, name, __VA_ARGS__)

#define bpf_ctx_range(TYPE, MEMBER)						\
	offsetof(TYPE, MEMBER) ... offsetofend(TYPE, MEMBER) - 1
#define bpf_ctx_range_till(TYPE, MEMBER1, MEMBER2)				\
	offsetof(TYPE, MEMBER1) ... offsetofend(TYPE, MEMBER2) - 1
#if BITS_PER_LONG == 64
# define bpf_ctx_range_ptr(TYPE, MEMBER)					\
	offsetof(TYPE, MEMBER) ... offsetofend(TYPE, MEMBER) - 1
#else
# define bpf_ctx_range_ptr(TYPE, MEMBER)					\
	offsetof(TYPE, MEMBER) ... offsetof(TYPE, MEMBER) + 8 - 1
#endif /* BITS_PER_LONG == 64 */

#define bpf_target_off(TYPE, MEMBER, SIZE, PTR_SIZE)				\
	({									\
		BUILD_BUG_ON(sizeof_field(TYPE, MEMBER) != (SIZE));		\
		*(PTR_SIZE) = (SIZE);						\
		offsetof(TYPE, MEMBER);						\
	})

#ifdef CONFIG_COMPAT
/* A struct sock_filter is architecture independent. */
struct compat_sock_fprog {
	u16		len;
	compat_uptr_t	filter;	/* struct sock_filter * */
};
#endif

struct sock_fprog_kern {
	u16			len;
	struct sock_filter	*filter;
};

/* Some arches need doubleword alignment for their instructions and/or data */
#define BPF_IMAGE_ALIGNMENT 8

struct bpf_binary_header {
	u32 pages;
	u8 image[] __aligned(BPF_IMAGE_ALIGNMENT);
};

struct bpf_prog {
	u16			pages;		/* Number of allocated pages */
	u16			jited:1,	/* Is our filter JIT'ed? */
				jit_requested:1,/* archs need to JIT the prog */
				gpl_compatible:1, /* Is filter GPL compatible? */
				cb_access:1,	/* Is control block accessed? */
				dst_needed:1,	/* Do we need dst entry? */
				blinded:1,	/* Was blinded */
				is_func:1,	/* program is a bpf function */
				kprobe_override:1, /* Do we override a kprobe? */
				has_callchain_buf:1, /* callchain buffer allocated? */
				enforce_expected_attach_type:1; /* Enforce expected_attach_type checking at attach time */
	enum bpf_prog_type	type;		/* Type of BPF program */
	enum bpf_attach_type	expected_attach_type; /* For some prog types */
	u32			len;		/* Number of filter blocks */
	u32			jited_len;	/* Size of jited insns in bytes */
	u8			tag[BPF_TAG_SIZE];
	struct bpf_prog_aux	*aux;		/* Auxiliary fields */
	struct sock_fprog_kern	*orig_prog;	/* Original BPF program */
	unsigned int		(*bpf_func)(const void *ctx,
					    const struct bpf_insn *insn);
	/* Instructions for interpreter */
	union {
		struct sock_filter	insns[0];
		struct bpf_insn		insnsi[0];
	};
};

struct sk_filter {
	refcount_t	refcnt;
	struct rcu_head	rcu;
	struct bpf_prog	*prog;
};

DECLARE_STATIC_KEY_FALSE(bpf_stats_enabled_key);

#define __BPF_PROG_RUN(prog, ctx, dfunc)	({			\
	u32 ret;							\
<<<<<<< HEAD
	cant_sleep();							\
=======
	cant_migrate();							\
>>>>>>> 04d5ce62
	if (static_branch_unlikely(&bpf_stats_enabled_key)) {		\
		struct bpf_prog_stats *stats;				\
		u64 start = sched_clock();				\
		ret = dfunc(ctx, (prog)->insnsi, (prog)->bpf_func);	\
		stats = this_cpu_ptr(prog->aux->stats);			\
		u64_stats_update_begin(&stats->syncp);			\
		stats->cnt++;						\
		stats->nsecs += sched_clock() - start;			\
		u64_stats_update_end(&stats->syncp);			\
	} else {							\
		ret = dfunc(ctx, (prog)->insnsi, (prog)->bpf_func);	\
	}								\
	ret; })

<<<<<<< HEAD
#define BPF_PROG_RUN(prog, ctx) __BPF_PROG_RUN(prog, ctx,		\
					       bpf_dispatcher_nopfunc)
=======
#define BPF_PROG_RUN(prog, ctx)						\
	__BPF_PROG_RUN(prog, ctx, bpf_dispatcher_nop_func)

/*
 * Use in preemptible and therefore migratable context to make sure that
 * the execution of the BPF program runs on one CPU.
 *
 * This uses migrate_disable/enable() explicitly to document that the
 * invocation of a BPF program does not require reentrancy protection
 * against a BPF program which is invoked from a preempting task.
 *
 * For non RT enabled kernels migrate_disable/enable() maps to
 * preempt_disable/enable(), i.e. it disables also preemption.
 */
static inline u32 bpf_prog_run_pin_on_cpu(const struct bpf_prog *prog,
					  const void *ctx)
{
	u32 ret;

	migrate_disable();
	ret = __BPF_PROG_RUN(prog, ctx, bpf_dispatcher_nop_func);
	migrate_enable();
	return ret;
}
>>>>>>> 04d5ce62

#define BPF_SKB_CB_LEN QDISC_CB_PRIV_LEN

struct bpf_skb_data_end {
	struct qdisc_skb_cb qdisc_cb;
	void *data_meta;
	void *data_end;
};

struct bpf_redirect_info {
	u32 flags;
	u32 tgt_index;
	void *tgt_value;
	struct bpf_map *map;
	u32 kern_flags;
};

DECLARE_PER_CPU(struct bpf_redirect_info, bpf_redirect_info);

/* flags for bpf_redirect_info kern_flags */
#define BPF_RI_F_RF_NO_DIRECT	BIT(0)	/* no napi_direct on return_frame */

/* Compute the linear packet data range [data, data_end) which
 * will be accessed by various program types (cls_bpf, act_bpf,
 * lwt, ...). Subsystems allowing direct data access must (!)
 * ensure that cb[] area can be written to when BPF program is
 * invoked (otherwise cb[] save/restore is necessary).
 */
static inline void bpf_compute_data_pointers(struct sk_buff *skb)
{
	struct bpf_skb_data_end *cb = (struct bpf_skb_data_end *)skb->cb;

	BUILD_BUG_ON(sizeof(*cb) > sizeof_field(struct sk_buff, cb));
	cb->data_meta = skb->data - skb_metadata_len(skb);
	cb->data_end  = skb->data + skb_headlen(skb);
}

/* Similar to bpf_compute_data_pointers(), except that save orginal
 * data in cb->data and cb->meta_data for restore.
 */
static inline void bpf_compute_and_save_data_end(
	struct sk_buff *skb, void **saved_data_end)
{
	struct bpf_skb_data_end *cb = (struct bpf_skb_data_end *)skb->cb;

	*saved_data_end = cb->data_end;
	cb->data_end  = skb->data + skb_headlen(skb);
}

/* Restore data saved by bpf_compute_data_pointers(). */
static inline void bpf_restore_data_end(
	struct sk_buff *skb, void *saved_data_end)
{
	struct bpf_skb_data_end *cb = (struct bpf_skb_data_end *)skb->cb;

	cb->data_end = saved_data_end;
}

static inline u8 *bpf_skb_cb(struct sk_buff *skb)
{
	/* eBPF programs may read/write skb->cb[] area to transfer meta
	 * data between tail calls. Since this also needs to work with
	 * tc, that scratch memory is mapped to qdisc_skb_cb's data area.
	 *
	 * In some socket filter cases, the cb unfortunately needs to be
	 * saved/restored so that protocol specific skb->cb[] data won't
	 * be lost. In any case, due to unpriviledged eBPF programs
	 * attached to sockets, we need to clear the bpf_skb_cb() area
	 * to not leak previous contents to user space.
	 */
	BUILD_BUG_ON(sizeof_field(struct __sk_buff, cb) != BPF_SKB_CB_LEN);
	BUILD_BUG_ON(sizeof_field(struct __sk_buff, cb) !=
		     sizeof_field(struct qdisc_skb_cb, data));

	return qdisc_skb_cb(skb)->data;
}

/* Must be invoked with migration disabled */
static inline u32 __bpf_prog_run_save_cb(const struct bpf_prog *prog,
					 struct sk_buff *skb)
{
	u8 *cb_data = bpf_skb_cb(skb);
	u8 cb_saved[BPF_SKB_CB_LEN];
	u32 res;

	if (unlikely(prog->cb_access)) {
		memcpy(cb_saved, cb_data, sizeof(cb_saved));
		memset(cb_data, 0, sizeof(cb_saved));
	}

	res = BPF_PROG_RUN(prog, skb);

	if (unlikely(prog->cb_access))
		memcpy(cb_data, cb_saved, sizeof(cb_saved));

	return res;
}

static inline u32 bpf_prog_run_save_cb(const struct bpf_prog *prog,
				       struct sk_buff *skb)
{
	u32 res;

	migrate_disable();
	res = __bpf_prog_run_save_cb(prog, skb);
	migrate_enable();
	return res;
}

static inline u32 bpf_prog_run_clear_cb(const struct bpf_prog *prog,
					struct sk_buff *skb)
{
	u8 *cb_data = bpf_skb_cb(skb);
	u32 res;

	if (unlikely(prog->cb_access))
		memset(cb_data, 0, BPF_SKB_CB_LEN);

	res = bpf_prog_run_pin_on_cpu(prog, skb);
	return res;
}

<<<<<<< HEAD
DECLARE_BPF_DISPATCHER(bpf_dispatcher_xdp)
=======
DECLARE_BPF_DISPATCHER(xdp)
>>>>>>> 04d5ce62

static __always_inline u32 bpf_prog_run_xdp(const struct bpf_prog *prog,
					    struct xdp_buff *xdp)
{
	/* Caller needs to hold rcu_read_lock() (!), otherwise program
	 * can be released while still running, or map elements could be
	 * freed early while still having concurrent users. XDP fastpath
	 * already takes rcu_read_lock() when fetching the program, so
	 * it's not necessary here anymore.
	 */
<<<<<<< HEAD
	return __BPF_PROG_RUN(prog, xdp,
			      BPF_DISPATCHER_FUNC(bpf_dispatcher_xdp));
=======
	return __BPF_PROG_RUN(prog, xdp, BPF_DISPATCHER_FUNC(xdp));
>>>>>>> 04d5ce62
}

void bpf_prog_change_xdp(struct bpf_prog *prev_prog, struct bpf_prog *prog);

static inline u32 bpf_prog_insn_size(const struct bpf_prog *prog)
{
	return prog->len * sizeof(struct bpf_insn);
}

static inline u32 bpf_prog_tag_scratch_size(const struct bpf_prog *prog)
{
	return round_up(bpf_prog_insn_size(prog) +
			sizeof(__be64) + 1, SHA_MESSAGE_BYTES);
}

static inline unsigned int bpf_prog_size(unsigned int proglen)
{
	return max(sizeof(struct bpf_prog),
		   offsetof(struct bpf_prog, insns[proglen]));
}

static inline bool bpf_prog_was_classic(const struct bpf_prog *prog)
{
	/* When classic BPF programs have been loaded and the arch
	 * does not have a classic BPF JIT (anymore), they have been
	 * converted via bpf_migrate_filter() to eBPF and thus always
	 * have an unspec program type.
	 */
	return prog->type == BPF_PROG_TYPE_UNSPEC;
}

static inline u32 bpf_ctx_off_adjust_machine(u32 size)
{
	const u32 size_machine = sizeof(unsigned long);

	if (size > size_machine && size % size_machine == 0)
		size = size_machine;

	return size;
}

static inline bool
bpf_ctx_narrow_access_ok(u32 off, u32 size, u32 size_default)
{
	return size <= size_default && (size & (size - 1)) == 0;
}

static inline u8
bpf_ctx_narrow_access_offset(u32 off, u32 size, u32 size_default)
{
	u8 access_off = off & (size_default - 1);

#ifdef __LITTLE_ENDIAN
	return access_off;
#else
	return size_default - (access_off + size);
#endif
}

#define bpf_ctx_wide_access_ok(off, size, type, field)			\
	(size == sizeof(__u64) &&					\
	off >= offsetof(type, field) &&					\
	off + sizeof(__u64) <= offsetofend(type, field) &&		\
	off % sizeof(__u64) == 0)

#define bpf_classic_proglen(fprog) (fprog->len * sizeof(fprog->filter[0]))

static inline void bpf_prog_lock_ro(struct bpf_prog *fp)
{
#ifndef CONFIG_BPF_JIT_ALWAYS_ON
	if (!fp->jited) {
		set_vm_flush_reset_perms(fp);
		set_memory_ro((unsigned long)fp, fp->pages);
	}
#endif
}

static inline void bpf_jit_binary_lock_ro(struct bpf_binary_header *hdr)
{
	set_vm_flush_reset_perms(hdr);
	set_memory_ro((unsigned long)hdr, hdr->pages);
	set_memory_x((unsigned long)hdr, hdr->pages);
}

static inline struct bpf_binary_header *
bpf_jit_binary_hdr(const struct bpf_prog *fp)
{
	unsigned long real_start = (unsigned long)fp->bpf_func;
	unsigned long addr = real_start & PAGE_MASK;

	return (void *)addr;
}

int sk_filter_trim_cap(struct sock *sk, struct sk_buff *skb, unsigned int cap);
static inline int sk_filter(struct sock *sk, struct sk_buff *skb)
{
	return sk_filter_trim_cap(sk, skb, 1);
}

struct bpf_prog *bpf_prog_select_runtime(struct bpf_prog *fp, int *err);
void bpf_prog_free(struct bpf_prog *fp);

bool bpf_opcode_in_insntable(u8 code);

void bpf_prog_free_linfo(struct bpf_prog *prog);
void bpf_prog_fill_jited_linfo(struct bpf_prog *prog,
			       const u32 *insn_to_jit_off);
int bpf_prog_alloc_jited_linfo(struct bpf_prog *prog);
void bpf_prog_free_jited_linfo(struct bpf_prog *prog);
void bpf_prog_free_unused_jited_linfo(struct bpf_prog *prog);

struct bpf_prog *bpf_prog_alloc(unsigned int size, gfp_t gfp_extra_flags);
struct bpf_prog *bpf_prog_alloc_no_stats(unsigned int size, gfp_t gfp_extra_flags);
struct bpf_prog *bpf_prog_realloc(struct bpf_prog *fp_old, unsigned int size,
				  gfp_t gfp_extra_flags);
void __bpf_prog_free(struct bpf_prog *fp);

static inline void bpf_prog_unlock_free(struct bpf_prog *fp)
{
	__bpf_prog_free(fp);
}

typedef int (*bpf_aux_classic_check_t)(struct sock_filter *filter,
				       unsigned int flen);

int bpf_prog_create(struct bpf_prog **pfp, struct sock_fprog_kern *fprog);
int bpf_prog_create_from_user(struct bpf_prog **pfp, struct sock_fprog *fprog,
			      bpf_aux_classic_check_t trans, bool save_orig);
void bpf_prog_destroy(struct bpf_prog *fp);
const struct bpf_func_proto *
bpf_base_func_proto(enum bpf_func_id func_id);

int sk_attach_filter(struct sock_fprog *fprog, struct sock *sk);
int sk_attach_bpf(u32 ufd, struct sock *sk);
int sk_reuseport_attach_filter(struct sock_fprog *fprog, struct sock *sk);
int sk_reuseport_attach_bpf(u32 ufd, struct sock *sk);
void sk_reuseport_prog_free(struct bpf_prog *prog);
int sk_detach_filter(struct sock *sk);
int sk_get_filter(struct sock *sk, struct sock_filter __user *filter,
		  unsigned int len);

bool sk_filter_charge(struct sock *sk, struct sk_filter *fp);
void sk_filter_uncharge(struct sock *sk, struct sk_filter *fp);

u64 __bpf_call_base(u64 r1, u64 r2, u64 r3, u64 r4, u64 r5);
#define __bpf_call_base_args \
	((u64 (*)(u64, u64, u64, u64, u64, const struct bpf_insn *)) \
	 __bpf_call_base)

struct bpf_prog *bpf_int_jit_compile(struct bpf_prog *prog);
void bpf_jit_compile(struct bpf_prog *prog);
bool bpf_jit_needs_zext(void);
bool bpf_helper_changes_pkt_data(void *func);

static inline bool bpf_dump_raw_ok(void)
{
	/* Reconstruction of call-sites is dependent on kallsyms,
	 * thus make dump the same restriction.
	 */
	return kallsyms_show_value() == 1;
}

struct bpf_prog *bpf_patch_insn_single(struct bpf_prog *prog, u32 off,
				       const struct bpf_insn *patch, u32 len);
int bpf_remove_insns(struct bpf_prog *prog, u32 off, u32 cnt);

void bpf_clear_redirect_map(struct bpf_map *map);

static inline bool xdp_return_frame_no_direct(void)
{
	struct bpf_redirect_info *ri = this_cpu_ptr(&bpf_redirect_info);

	return ri->kern_flags & BPF_RI_F_RF_NO_DIRECT;
}

static inline void xdp_set_return_frame_no_direct(void)
{
	struct bpf_redirect_info *ri = this_cpu_ptr(&bpf_redirect_info);

	ri->kern_flags |= BPF_RI_F_RF_NO_DIRECT;
}

static inline void xdp_clear_return_frame_no_direct(void)
{
	struct bpf_redirect_info *ri = this_cpu_ptr(&bpf_redirect_info);

	ri->kern_flags &= ~BPF_RI_F_RF_NO_DIRECT;
}

static inline int xdp_ok_fwd_dev(const struct net_device *fwd,
				 unsigned int pktlen)
{
	unsigned int len;

	if (unlikely(!(fwd->flags & IFF_UP)))
		return -ENETDOWN;

	len = fwd->mtu + fwd->hard_header_len + VLAN_HLEN;
	if (pktlen > len)
		return -EMSGSIZE;

	return 0;
}

/* The pair of xdp_do_redirect and xdp_do_flush MUST be called in the
 * same cpu context. Further for best results no more than a single map
 * for the do_redirect/do_flush pair should be used. This limitation is
 * because we only track one map and force a flush when the map changes.
 * This does not appear to be a real limitation for existing software.
 */
int xdp_do_generic_redirect(struct net_device *dev, struct sk_buff *skb,
			    struct xdp_buff *xdp, struct bpf_prog *prog);
int xdp_do_redirect(struct net_device *dev,
		    struct xdp_buff *xdp,
		    struct bpf_prog *prog);
void xdp_do_flush(void);

/* The xdp_do_flush_map() helper has been renamed to drop the _map suffix, as
 * it is no longer only flushing maps. Keep this define for compatibility
 * until all drivers are updated - do not use xdp_do_flush_map() in new code!
 */
#define xdp_do_flush_map xdp_do_flush

void bpf_warn_invalid_xdp_action(u32 act);

#ifdef CONFIG_INET
struct sock *bpf_run_sk_reuseport(struct sock_reuseport *reuse, struct sock *sk,
				  struct bpf_prog *prog, struct sk_buff *skb,
				  u32 hash);
#else
static inline struct sock *
bpf_run_sk_reuseport(struct sock_reuseport *reuse, struct sock *sk,
		     struct bpf_prog *prog, struct sk_buff *skb,
		     u32 hash)
{
	return NULL;
}
#endif

#ifdef CONFIG_BPF_JIT
extern int bpf_jit_enable;
extern int bpf_jit_harden;
extern int bpf_jit_kallsyms;
extern long bpf_jit_limit;

typedef void (*bpf_jit_fill_hole_t)(void *area, unsigned int size);

struct bpf_binary_header *
bpf_jit_binary_alloc(unsigned int proglen, u8 **image_ptr,
		     unsigned int alignment,
		     bpf_jit_fill_hole_t bpf_fill_ill_insns);
void bpf_jit_binary_free(struct bpf_binary_header *hdr);
u64 bpf_jit_alloc_exec_limit(void);
void *bpf_jit_alloc_exec(unsigned long size);
void bpf_jit_free_exec(void *addr);
void bpf_jit_free(struct bpf_prog *fp);

int bpf_jit_add_poke_descriptor(struct bpf_prog *prog,
				struct bpf_jit_poke_descriptor *poke);

int bpf_jit_get_func_addr(const struct bpf_prog *prog,
			  const struct bpf_insn *insn, bool extra_pass,
			  u64 *func_addr, bool *func_addr_fixed);

struct bpf_prog *bpf_jit_blind_constants(struct bpf_prog *fp);
void bpf_jit_prog_release_other(struct bpf_prog *fp, struct bpf_prog *fp_other);

static inline void bpf_jit_dump(unsigned int flen, unsigned int proglen,
				u32 pass, void *image)
{
	pr_err("flen=%u proglen=%u pass=%u image=%pK from=%s pid=%d\n", flen,
	       proglen, pass, image, current->comm, task_pid_nr(current));

	if (image)
		print_hex_dump(KERN_ERR, "JIT code: ", DUMP_PREFIX_OFFSET,
			       16, 1, image, proglen, false);
}

static inline bool bpf_jit_is_ebpf(void)
{
# ifdef CONFIG_HAVE_EBPF_JIT
	return true;
# else
	return false;
# endif
}

static inline bool ebpf_jit_enabled(void)
{
	return bpf_jit_enable && bpf_jit_is_ebpf();
}

static inline bool bpf_prog_ebpf_jited(const struct bpf_prog *fp)
{
	return fp->jited && bpf_jit_is_ebpf();
}

static inline bool bpf_jit_blinding_enabled(struct bpf_prog *prog)
{
	/* These are the prerequisites, should someone ever have the
	 * idea to call blinding outside of them, we make sure to
	 * bail out.
	 */
	if (!bpf_jit_is_ebpf())
		return false;
	if (!prog->jit_requested)
		return false;
	if (!bpf_jit_harden)
		return false;
	if (bpf_jit_harden == 1 && capable(CAP_SYS_ADMIN))
		return false;

	return true;
}

static inline bool bpf_jit_kallsyms_enabled(void)
{
	/* There are a couple of corner cases where kallsyms should
	 * not be enabled f.e. on hardening.
	 */
	if (bpf_jit_harden)
		return false;
	if (!bpf_jit_kallsyms)
		return false;
	if (bpf_jit_kallsyms == 1)
		return true;

	return false;
}

const char *__bpf_address_lookup(unsigned long addr, unsigned long *size,
				 unsigned long *off, char *sym);
bool is_bpf_text_address(unsigned long addr);
int bpf_get_kallsym(unsigned int symnum, unsigned long *value, char *type,
		    char *sym);

static inline const char *
bpf_address_lookup(unsigned long addr, unsigned long *size,
		   unsigned long *off, char **modname, char *sym)
{
	const char *ret = __bpf_address_lookup(addr, size, off, sym);

	if (ret && modname)
		*modname = NULL;
	return ret;
}

void bpf_prog_kallsyms_add(struct bpf_prog *fp);
void bpf_prog_kallsyms_del(struct bpf_prog *fp);

#else /* CONFIG_BPF_JIT */

static inline bool ebpf_jit_enabled(void)
{
	return false;
}

static inline bool bpf_jit_blinding_enabled(struct bpf_prog *prog)
{
	return false;
}

static inline bool bpf_prog_ebpf_jited(const struct bpf_prog *fp)
{
	return false;
}

static inline int
bpf_jit_add_poke_descriptor(struct bpf_prog *prog,
			    struct bpf_jit_poke_descriptor *poke)
{
	return -ENOTSUPP;
}

static inline void bpf_jit_free(struct bpf_prog *fp)
{
	bpf_prog_unlock_free(fp);
}

static inline bool bpf_jit_kallsyms_enabled(void)
{
	return false;
}

static inline const char *
__bpf_address_lookup(unsigned long addr, unsigned long *size,
		     unsigned long *off, char *sym)
{
	return NULL;
}

static inline bool is_bpf_text_address(unsigned long addr)
{
	return false;
}

static inline int bpf_get_kallsym(unsigned int symnum, unsigned long *value,
				  char *type, char *sym)
{
	return -ERANGE;
}

static inline const char *
bpf_address_lookup(unsigned long addr, unsigned long *size,
		   unsigned long *off, char **modname, char *sym)
{
	return NULL;
}

static inline void bpf_prog_kallsyms_add(struct bpf_prog *fp)
{
}

static inline void bpf_prog_kallsyms_del(struct bpf_prog *fp)
{
}

#endif /* CONFIG_BPF_JIT */

void bpf_prog_kallsyms_del_all(struct bpf_prog *fp);

#define BPF_ANC		BIT(15)

static inline bool bpf_needs_clear_a(const struct sock_filter *first)
{
	switch (first->code) {
	case BPF_RET | BPF_K:
	case BPF_LD | BPF_W | BPF_LEN:
		return false;

	case BPF_LD | BPF_W | BPF_ABS:
	case BPF_LD | BPF_H | BPF_ABS:
	case BPF_LD | BPF_B | BPF_ABS:
		if (first->k == SKF_AD_OFF + SKF_AD_ALU_XOR_X)
			return true;
		return false;

	default:
		return true;
	}
}

static inline u16 bpf_anc_helper(const struct sock_filter *ftest)
{
	BUG_ON(ftest->code & BPF_ANC);

	switch (ftest->code) {
	case BPF_LD | BPF_W | BPF_ABS:
	case BPF_LD | BPF_H | BPF_ABS:
	case BPF_LD | BPF_B | BPF_ABS:
#define BPF_ANCILLARY(CODE)	case SKF_AD_OFF + SKF_AD_##CODE:	\
				return BPF_ANC | SKF_AD_##CODE
		switch (ftest->k) {
		BPF_ANCILLARY(PROTOCOL);
		BPF_ANCILLARY(PKTTYPE);
		BPF_ANCILLARY(IFINDEX);
		BPF_ANCILLARY(NLATTR);
		BPF_ANCILLARY(NLATTR_NEST);
		BPF_ANCILLARY(MARK);
		BPF_ANCILLARY(QUEUE);
		BPF_ANCILLARY(HATYPE);
		BPF_ANCILLARY(RXHASH);
		BPF_ANCILLARY(CPU);
		BPF_ANCILLARY(ALU_XOR_X);
		BPF_ANCILLARY(VLAN_TAG);
		BPF_ANCILLARY(VLAN_TAG_PRESENT);
		BPF_ANCILLARY(PAY_OFFSET);
		BPF_ANCILLARY(RANDOM);
		BPF_ANCILLARY(VLAN_TPID);
		}
		/* Fallthrough. */
	default:
		return ftest->code;
	}
}

void *bpf_internal_load_pointer_neg_helper(const struct sk_buff *skb,
					   int k, unsigned int size);

static inline void *bpf_load_pointer(const struct sk_buff *skb, int k,
				     unsigned int size, void *buffer)
{
	if (k >= 0)
		return skb_header_pointer(skb, k, size, buffer);

	return bpf_internal_load_pointer_neg_helper(skb, k, size);
}

static inline int bpf_tell_extensions(void)
{
	return SKF_AD_MAX;
}

struct bpf_sock_addr_kern {
	struct sock *sk;
	struct sockaddr *uaddr;
	/* Temporary "register" to make indirect stores to nested structures
	 * defined above. We need three registers to make such a store, but
	 * only two (src and dst) are available at convert_ctx_access time
	 */
	u64 tmp_reg;
	void *t_ctx;	/* Attach type specific context. */
};

struct bpf_sock_ops_kern {
	struct	sock *sk;
	u32	op;
	union {
		u32 args[4];
		u32 reply;
		u32 replylong[4];
	};
	u32	is_fullsock;
	u64	temp;			/* temp and everything after is not
					 * initialized to 0 before calling
					 * the BPF program. New fields that
					 * should be initialized to 0 should
					 * be inserted before temp.
					 * temp is scratch storage used by
					 * sock_ops_convert_ctx_access
					 * as temporary storage of a register.
					 */
};

struct bpf_sysctl_kern {
	struct ctl_table_header *head;
	struct ctl_table *table;
	void *cur_val;
	size_t cur_len;
	void *new_val;
	size_t new_len;
	int new_updated;
	int write;
	loff_t *ppos;
	/* Temporary "register" for indirect stores to ppos. */
	u64 tmp_reg;
};

struct bpf_sockopt_kern {
	struct sock	*sk;
	u8		*optval;
	u8		*optval_end;
	s32		level;
	s32		optname;
	s32		optlen;
	s32		retval;
};

#endif /* __LINUX_FILTER_H__ */<|MERGE_RESOLUTION|>--- conflicted
+++ resolved
@@ -561,11 +561,7 @@
 
 #define __BPF_PROG_RUN(prog, ctx, dfunc)	({			\
 	u32 ret;							\
-<<<<<<< HEAD
-	cant_sleep();							\
-=======
 	cant_migrate();							\
->>>>>>> 04d5ce62
 	if (static_branch_unlikely(&bpf_stats_enabled_key)) {		\
 		struct bpf_prog_stats *stats;				\
 		u64 start = sched_clock();				\
@@ -580,10 +576,6 @@
 	}								\
 	ret; })
 
-<<<<<<< HEAD
-#define BPF_PROG_RUN(prog, ctx) __BPF_PROG_RUN(prog, ctx,		\
-					       bpf_dispatcher_nopfunc)
-=======
 #define BPF_PROG_RUN(prog, ctx)						\
 	__BPF_PROG_RUN(prog, ctx, bpf_dispatcher_nop_func)
 
@@ -608,7 +600,6 @@
 	migrate_enable();
 	return ret;
 }
->>>>>>> 04d5ce62
 
 #define BPF_SKB_CB_LEN QDISC_CB_PRIV_LEN
 
@@ -731,11 +722,7 @@
 	return res;
 }
 
-<<<<<<< HEAD
-DECLARE_BPF_DISPATCHER(bpf_dispatcher_xdp)
-=======
 DECLARE_BPF_DISPATCHER(xdp)
->>>>>>> 04d5ce62
 
 static __always_inline u32 bpf_prog_run_xdp(const struct bpf_prog *prog,
 					    struct xdp_buff *xdp)
@@ -746,12 +733,7 @@
 	 * already takes rcu_read_lock() when fetching the program, so
 	 * it's not necessary here anymore.
 	 */
-<<<<<<< HEAD
-	return __BPF_PROG_RUN(prog, xdp,
-			      BPF_DISPATCHER_FUNC(bpf_dispatcher_xdp));
-=======
 	return __BPF_PROG_RUN(prog, xdp, BPF_DISPATCHER_FUNC(xdp));
->>>>>>> 04d5ce62
 }
 
 void bpf_prog_change_xdp(struct bpf_prog *prev_prog, struct bpf_prog *prog);
