/*
    v4l2 common internal API header

    This header contains internal shared ioctl definitions for use by the
    internal low-level v4l2 drivers.
    Each ioctl begins with VIDIOC_INT_ to clearly mark that it is an internal
    define,

    Copyright (C) 2005  Hans Verkuil <hverkuil@xs4all.nl>

    This program is free software; you can redistribute it and/or modify
    it under the terms of the GNU General Public License as published by
    the Free Software Foundation; either version 2 of the License, or
    (at your option) any later version.

    This program is distributed in the hope that it will be useful,
    but WITHOUT ANY WARRANTY; without even the implied warranty of
    MERCHANTABILITY or FITNESS FOR A PARTICULAR PURPOSE.  See the
    GNU General Public License for more details.

    You should have received a copy of the GNU General Public License
    along with this program; if not, write to the Free Software
    Foundation, Inc., 59 Temple Place, Suite 330, Boston, MA  02111-1307  USA
 */

#ifndef V4L2_COMMON_H_
#define V4L2_COMMON_H_

#include <media/v4l2-dev.h>

/* Common printk constucts for v4l-i2c drivers. These macros create a unique
   prefix consisting of the driver name, the adapter number and the i2c
   address. */
#define v4l_printk(level, name, adapter, addr, fmt, arg...) \
	printk(level "%s %d-%04x: " fmt, name, i2c_adapter_id(adapter), addr , ## arg)

#define v4l_client_printk(level, client, fmt, arg...)			    \
	v4l_printk(level, (client)->driver->driver.name, (client)->adapter, \
		   (client)->addr, fmt , ## arg)

#define v4l_err(client, fmt, arg...) \
	v4l_client_printk(KERN_ERR, client, fmt , ## arg)

#define v4l_warn(client, fmt, arg...) \
	v4l_client_printk(KERN_WARNING, client, fmt , ## arg)

#define v4l_info(client, fmt, arg...) \
	v4l_client_printk(KERN_INFO, client, fmt , ## arg)

/* These three macros assume that the debug level is set with a module
   parameter called 'debug'. */
#define v4l_dbg(level, debug, client, fmt, arg...)			     \
	do { 								     \
		if (debug >= (level))					     \
			v4l_client_printk(KERN_DEBUG, client, fmt , ## arg); \
	} while (0)

/* ------------------------------------------------------------------------- */

/* These printk constructs can be used with v4l2_device and v4l2_subdev */
#define v4l2_printk(level, dev, fmt, arg...) \
	printk(level "%s: " fmt, (dev)->name , ## arg)

#define v4l2_err(dev, fmt, arg...) \
	v4l2_printk(KERN_ERR, dev, fmt , ## arg)

#define v4l2_warn(dev, fmt, arg...) \
	v4l2_printk(KERN_WARNING, dev, fmt , ## arg)

#define v4l2_info(dev, fmt, arg...) \
	v4l2_printk(KERN_INFO, dev, fmt , ## arg)

/* These three macros assume that the debug level is set with a module
   parameter called 'debug'. */
#define v4l2_dbg(level, debug, dev, fmt, arg...)			\
	do { 								\
		if (debug >= (level))					\
			v4l2_printk(KERN_DEBUG, dev, fmt , ## arg); 	\
	} while (0)

/* ------------------------------------------------------------------------- */

/* Priority helper functions */

struct v4l2_prio_state {
	atomic_t prios[4];
};
int v4l2_prio_init(struct v4l2_prio_state *global);
int v4l2_prio_change(struct v4l2_prio_state *global, enum v4l2_priority *local,
		     enum v4l2_priority new);
int v4l2_prio_open(struct v4l2_prio_state *global, enum v4l2_priority *local);
int v4l2_prio_close(struct v4l2_prio_state *global, enum v4l2_priority *local);
enum v4l2_priority v4l2_prio_max(struct v4l2_prio_state *global);
int v4l2_prio_check(struct v4l2_prio_state *global, enum v4l2_priority *local);

/* ------------------------------------------------------------------------- */

/* Control helper functions */

int v4l2_ctrl_check(struct v4l2_ext_control *ctrl, struct v4l2_queryctrl *qctrl,
		const char **menu_items);
const char *v4l2_ctrl_get_name(u32 id);
const char **v4l2_ctrl_get_menu(u32 id);
int v4l2_ctrl_query_fill(struct v4l2_queryctrl *qctrl, s32 min, s32 max, s32 step, s32 def);
int v4l2_ctrl_query_menu(struct v4l2_querymenu *qmenu,
		struct v4l2_queryctrl *qctrl, const char **menu_items);
#define V4L2_CTRL_MENU_IDS_END (0xffffffff)
int v4l2_ctrl_query_menu_valid_items(struct v4l2_querymenu *qmenu, const u32 *ids);

/* Note: ctrl_classes points to an array of u32 pointers. Each u32 array is a
   0-terminated array of control IDs. Each array must be sorted low to high
   and belong to the same control class. The array of u32 pointers must also
   be sorted, from low class IDs to high class IDs. */
u32 v4l2_ctrl_next(const u32 * const *ctrl_classes, u32 id);

/* ------------------------------------------------------------------------- */

/* Register/chip ident helper function */

struct i2c_client; /* forward reference */
int v4l2_chip_match_i2c_client(struct i2c_client *c, const struct v4l2_dbg_match *match);
int v4l2_chip_ident_i2c_client(struct i2c_client *c, struct v4l2_dbg_chip_ident *chip,
		u32 ident, u32 revision);
int v4l2_chip_match_host(const struct v4l2_dbg_match *match);

/* ------------------------------------------------------------------------- */

/* I2C Helper functions */

struct i2c_driver;
struct i2c_adapter;
struct i2c_client;
struct i2c_device_id;
struct v4l2_device;
struct v4l2_subdev;
struct v4l2_subdev_ops;


/* Load an i2c module and return an initialized v4l2_subdev struct.
   Only call request_module if module_name != NULL.
   The client_type argument is the name of the chip that's on the adapter. */
struct v4l2_subdev *v4l2_i2c_new_subdev(struct v4l2_device *v4l2_dev,
		struct i2c_adapter *adapter,
		const char *module_name, const char *client_type, u8 addr);
/* Probe and load an i2c module and return an initialized v4l2_subdev struct.
   Only call request_module if module_name != NULL.
   The client_type argument is the name of the chip that's on the adapter. */
struct v4l2_subdev *v4l2_i2c_new_probed_subdev(struct v4l2_device *v4l2_dev,
		struct i2c_adapter *adapter,
		const char *module_name, const char *client_type,
		const unsigned short *addrs);
/* Like v4l2_i2c_new_probed_subdev, except probe for a single address. */
struct v4l2_subdev *v4l2_i2c_new_probed_subdev_addr(struct v4l2_device *v4l2_dev,
		struct i2c_adapter *adapter,
		const char *module_name, const char *client_type, u8 addr);
/* Initialize an v4l2_subdev with data from an i2c_client struct */
void v4l2_i2c_subdev_init(struct v4l2_subdev *sd, struct i2c_client *client,
		const struct v4l2_subdev_ops *ops);
/* Return i2c client address of v4l2_subdev. */
unsigned short v4l2_i2c_subdev_addr(struct v4l2_subdev *sd);

enum v4l2_i2c_tuner_type {
	ADDRS_RADIO,	/* Radio tuner addresses */
	ADDRS_DEMOD,	/* Demod tuner addresses */
	ADDRS_TV,	/* TV tuner addresses */
	/* TV tuner addresses if demod is present, this excludes
	   addresses used by the demodulator from the list of
	   candidates. */
	ADDRS_TV_WITH_DEMOD,
};
/* Return a list of I2C tuner addresses to probe. Use only if the tuner
   addresses are unknown. */
const unsigned short *v4l2_i2c_tuner_addrs(enum v4l2_i2c_tuner_type type);

/* ------------------------------------------------------------------------- */

/* Note: these remaining ioctls/structs should be removed as well, but they are
   still used in tuner-simple.c (TUNER_SET_CONFIG), cx18/ivtv (RESET) and
   v4l2-int-device.h (v4l2_routing). To remove these ioctls some more cleanup
   is needed in those modules. */

/* s_config */
struct v4l2_priv_tun_config {
	int tuner;
	void *priv;
};
#define TUNER_SET_CONFIG           _IOW('d', 92, struct v4l2_priv_tun_config)

#define VIDIOC_INT_RESET            	_IOW ('d', 102, u32)

struct v4l2_routing {
	u32 input;
	u32 output;
};

<<<<<<< HEAD
/* These internal commands should be used to define the inputs and outputs
   of an audio/video chip. They will replace the v4l2 API commands
   VIDIOC_S/G_INPUT, VIDIOC_S/G_OUTPUT, VIDIOC_S/G_AUDIO and VIDIOC_S/G_AUDOUT
   that are meant to be used by the user.
   The internal commands should be used to switch inputs/outputs
   because only the driver knows how to map a 'Television' input to the precise
   input/output routing of an A/D converter, or a DSP, or a video digitizer.
   These four commands should only be sent directly to an i2c device, they
   should not be broadcast as the routing is very device specific. */
#define	VIDIOC_INT_S_AUDIO_ROUTING	_IOW ('d', 109, struct v4l2_routing)
#define	VIDIOC_INT_G_AUDIO_ROUTING	_IOR ('d', 110, struct v4l2_routing)
#define	VIDIOC_INT_S_VIDEO_ROUTING	_IOW ('d', 111, struct v4l2_routing)
#define	VIDIOC_INT_G_VIDEO_ROUTING	_IOR ('d', 112, struct v4l2_routing)

struct v4l2_crystal_freq {
	u32 freq;	/* frequency in Hz of the crystal */
	u32 flags; 	/* device specific flags */
};

/* Sets the frequency of the crystal used to generate the clocks.
   An extra flags field allows device specific configuration regarding
   clock frequency dividers, etc. If not used, then set flags to 0.
   If the frequency is not supported, then -EINVAL is returned. */
#define VIDIOC_INT_S_CRYSTAL_FREQ 	_IOW('d', 113, struct v4l2_crystal_freq)

/* Initialize the sensor registors to some sort of reasonable
   default values. */
#define VIDIOC_INT_INIT			_IOW('d', 114, u32)

/* Set v4l2_std_id for video OUTPUT devices. This is ignored by
   video input devices. */
#define VIDIOC_INT_S_STD_OUTPUT		_IOW('d', 115, v4l2_std_id)

/* Get v4l2_std_id for video OUTPUT devices. This is ignored by
   video input devices. */
#define VIDIOC_INT_G_STD_OUTPUT		_IOW('d', 116, v4l2_std_id)

/* Set GPIO pins. Very simple right now, might need to be extended with
   a v4l2_gpio struct if a direction is also needed. */
#define VIDIOC_INT_S_GPIO		_IOW('d', 117, u32)

/* Get input status. Same as the status field in the v4l2_input struct. */
#define VIDIOC_INT_G_INPUT_STATUS	_IOR('d', 118, u32)

=======
>>>>>>> 93cfb3c9
#endif /* V4L2_COMMON_H_ */<|MERGE_RESOLUTION|>--- conflicted
+++ resolved
@@ -193,51 +193,4 @@
 	u32 output;
 };
 
-<<<<<<< HEAD
-/* These internal commands should be used to define the inputs and outputs
-   of an audio/video chip. They will replace the v4l2 API commands
-   VIDIOC_S/G_INPUT, VIDIOC_S/G_OUTPUT, VIDIOC_S/G_AUDIO and VIDIOC_S/G_AUDOUT
-   that are meant to be used by the user.
-   The internal commands should be used to switch inputs/outputs
-   because only the driver knows how to map a 'Television' input to the precise
-   input/output routing of an A/D converter, or a DSP, or a video digitizer.
-   These four commands should only be sent directly to an i2c device, they
-   should not be broadcast as the routing is very device specific. */
-#define	VIDIOC_INT_S_AUDIO_ROUTING	_IOW ('d', 109, struct v4l2_routing)
-#define	VIDIOC_INT_G_AUDIO_ROUTING	_IOR ('d', 110, struct v4l2_routing)
-#define	VIDIOC_INT_S_VIDEO_ROUTING	_IOW ('d', 111, struct v4l2_routing)
-#define	VIDIOC_INT_G_VIDEO_ROUTING	_IOR ('d', 112, struct v4l2_routing)
-
-struct v4l2_crystal_freq {
-	u32 freq;	/* frequency in Hz of the crystal */
-	u32 flags; 	/* device specific flags */
-};
-
-/* Sets the frequency of the crystal used to generate the clocks.
-   An extra flags field allows device specific configuration regarding
-   clock frequency dividers, etc. If not used, then set flags to 0.
-   If the frequency is not supported, then -EINVAL is returned. */
-#define VIDIOC_INT_S_CRYSTAL_FREQ 	_IOW('d', 113, struct v4l2_crystal_freq)
-
-/* Initialize the sensor registors to some sort of reasonable
-   default values. */
-#define VIDIOC_INT_INIT			_IOW('d', 114, u32)
-
-/* Set v4l2_std_id for video OUTPUT devices. This is ignored by
-   video input devices. */
-#define VIDIOC_INT_S_STD_OUTPUT		_IOW('d', 115, v4l2_std_id)
-
-/* Get v4l2_std_id for video OUTPUT devices. This is ignored by
-   video input devices. */
-#define VIDIOC_INT_G_STD_OUTPUT		_IOW('d', 116, v4l2_std_id)
-
-/* Set GPIO pins. Very simple right now, might need to be extended with
-   a v4l2_gpio struct if a direction is also needed. */
-#define VIDIOC_INT_S_GPIO		_IOW('d', 117, u32)
-
-/* Get input status. Same as the status field in the v4l2_input struct. */
-#define VIDIOC_INT_G_INPUT_STATUS	_IOR('d', 118, u32)
-
-=======
->>>>>>> 93cfb3c9
 #endif /* V4L2_COMMON_H_ */