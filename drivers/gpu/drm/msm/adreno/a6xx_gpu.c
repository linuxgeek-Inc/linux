--- conflicted
+++ resolved
@@ -779,10 +779,6 @@
 	gpu_write64(gpu, REG_A6XX_CP_RB_BASE, REG_A6XX_CP_RB_BASE_HI,
 		gpu->rb[0]->iova);
 
-<<<<<<< HEAD
-	gpu_write(gpu, REG_A6XX_CP_RB_CNTL,
-		MSM_GPU_RB_CNTL_DEFAULT | AXXX_CP_RB_CNTL_NO_UPDATE);
-=======
 	/* Targets that support extended APRIV can use the RPTR shadow from
 	 * hardware but all the other ones need to disable the feature. Targets
 	 * that support the WHERE_AM_I opcode can use that instead
@@ -814,7 +810,6 @@
 			REG_A6XX_CP_RB_RPTR_ADDR_HI,
 			shadowptr(a6xx_gpu, gpu->rb[0]));
 	}
->>>>>>> 640eee06
 
 	/* Always come up on rb 0 */
 	a6xx_gpu->cur_ring = gpu->rb[0];
@@ -1214,9 +1209,6 @@
 	if (info && info->revn == 650)
 		adreno_gpu->base.hw_apriv = true;
 
-	if (adreno_is_a650(adreno_gpu))
-		adreno_gpu->base.hw_apriv = true;
-
 	ret = adreno_gpu_init(dev, pdev, adreno_gpu, &funcs, 1);
 	if (ret) {
 		a6xx_destroy(&(a6xx_gpu->base.base));
