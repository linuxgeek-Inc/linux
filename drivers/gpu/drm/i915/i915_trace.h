/* SPDX-License-Identifier: GPL-2.0 */
#if !defined(_I915_TRACE_H_) || defined(TRACE_HEADER_MULTI_READ)
#define _I915_TRACE_H_

#include <linux/stringify.h>
#include <linux/types.h>
#include <linux/tracepoint.h>

#include <drm/drmP.h>
#include "i915_drv.h"
#include "intel_drv.h"
#include "intel_ringbuffer.h"

#undef TRACE_SYSTEM
#define TRACE_SYSTEM i915
#define TRACE_INCLUDE_FILE i915_trace

/* watermark/fifo updates */

TRACE_EVENT(intel_cpu_fifo_underrun,
	    TP_PROTO(struct drm_i915_private *dev_priv, enum pipe pipe),
	    TP_ARGS(dev_priv, pipe),

	    TP_STRUCT__entry(
			     __field(enum pipe, pipe)
			     __field(u32, frame)
			     __field(u32, scanline)
			     ),

	    TP_fast_assign(
			   __entry->pipe = pipe;
			   __entry->frame = dev_priv->drm.driver->get_vblank_counter(&dev_priv->drm, pipe);
			   __entry->scanline = intel_get_crtc_scanline(intel_get_crtc_for_pipe(dev_priv, pipe));
			   ),

	    TP_printk("pipe %c, frame=%u, scanline=%u",
		      pipe_name(__entry->pipe),
		      __entry->frame, __entry->scanline)
);

TRACE_EVENT(intel_pch_fifo_underrun,
	    TP_PROTO(struct drm_i915_private *dev_priv, enum pipe pch_transcoder),
	    TP_ARGS(dev_priv, pch_transcoder),

	    TP_STRUCT__entry(
			     __field(enum pipe, pipe)
			     __field(u32, frame)
			     __field(u32, scanline)
			     ),

	    TP_fast_assign(
			   enum pipe pipe = pch_transcoder;
			   __entry->pipe = pipe;
			   __entry->frame = dev_priv->drm.driver->get_vblank_counter(&dev_priv->drm, pipe);
			   __entry->scanline = intel_get_crtc_scanline(intel_get_crtc_for_pipe(dev_priv, pipe));
			   ),

	    TP_printk("pch transcoder %c, frame=%u, scanline=%u",
		      pipe_name(__entry->pipe),
		      __entry->frame, __entry->scanline)
);

TRACE_EVENT(intel_memory_cxsr,
	    TP_PROTO(struct drm_i915_private *dev_priv, bool old, bool new),
	    TP_ARGS(dev_priv, old, new),

	    TP_STRUCT__entry(
			     __array(u32, frame, 3)
			     __array(u32, scanline, 3)
			     __field(bool, old)
			     __field(bool, new)
			     ),

	    TP_fast_assign(
			   enum pipe pipe;
			   for_each_pipe(dev_priv, pipe) {
				   __entry->frame[pipe] =
					   dev_priv->drm.driver->get_vblank_counter(&dev_priv->drm, pipe);
				   __entry->scanline[pipe] =
					   intel_get_crtc_scanline(intel_get_crtc_for_pipe(dev_priv, pipe));
			   }
			   __entry->old = old;
			   __entry->new = new;
			   ),

	    TP_printk("%s->%s, pipe A: frame=%u, scanline=%u, pipe B: frame=%u, scanline=%u, pipe C: frame=%u, scanline=%u",
		      onoff(__entry->old), onoff(__entry->new),
		      __entry->frame[PIPE_A], __entry->scanline[PIPE_A],
		      __entry->frame[PIPE_B], __entry->scanline[PIPE_B],
		      __entry->frame[PIPE_C], __entry->scanline[PIPE_C])
);

TRACE_EVENT(g4x_wm,
	    TP_PROTO(struct intel_crtc *crtc, const struct g4x_wm_values *wm),
	    TP_ARGS(crtc, wm),

	    TP_STRUCT__entry(
			     __field(enum pipe, pipe)
			     __field(u32, frame)
			     __field(u32, scanline)
			     __field(u16, primary)
			     __field(u16, sprite)
			     __field(u16, cursor)
			     __field(u16, sr_plane)
			     __field(u16, sr_cursor)
			     __field(u16, sr_fbc)
			     __field(u16, hpll_plane)
			     __field(u16, hpll_cursor)
			     __field(u16, hpll_fbc)
			     __field(bool, cxsr)
			     __field(bool, hpll)
			     __field(bool, fbc)
			     ),

	    TP_fast_assign(
			   __entry->pipe = crtc->pipe;
			   __entry->frame = crtc->base.dev->driver->get_vblank_counter(crtc->base.dev,
										       crtc->pipe);
			   __entry->scanline = intel_get_crtc_scanline(crtc);
			   __entry->primary = wm->pipe[crtc->pipe].plane[PLANE_PRIMARY];
			   __entry->sprite = wm->pipe[crtc->pipe].plane[PLANE_SPRITE0];
			   __entry->cursor = wm->pipe[crtc->pipe].plane[PLANE_CURSOR];
			   __entry->sr_plane = wm->sr.plane;
			   __entry->sr_cursor = wm->sr.cursor;
			   __entry->sr_fbc = wm->sr.fbc;
			   __entry->hpll_plane = wm->hpll.plane;
			   __entry->hpll_cursor = wm->hpll.cursor;
			   __entry->hpll_fbc = wm->hpll.fbc;
			   __entry->cxsr = wm->cxsr;
			   __entry->hpll = wm->hpll_en;
			   __entry->fbc = wm->fbc_en;
			   ),

	    TP_printk("pipe %c, frame=%u, scanline=%u, wm %d/%d/%d, sr %s/%d/%d/%d, hpll %s/%d/%d/%d, fbc %s",
		      pipe_name(__entry->pipe), __entry->frame, __entry->scanline,
		      __entry->primary, __entry->sprite, __entry->cursor,
		      yesno(__entry->cxsr), __entry->sr_plane, __entry->sr_cursor, __entry->sr_fbc,
		      yesno(__entry->hpll), __entry->hpll_plane, __entry->hpll_cursor, __entry->hpll_fbc,
		      yesno(__entry->fbc))
);

TRACE_EVENT(vlv_wm,
	    TP_PROTO(struct intel_crtc *crtc, const struct vlv_wm_values *wm),
	    TP_ARGS(crtc, wm),

	    TP_STRUCT__entry(
			     __field(enum pipe, pipe)
			     __field(u32, frame)
			     __field(u32, scanline)
			     __field(u32, level)
			     __field(u32, cxsr)
			     __field(u32, primary)
			     __field(u32, sprite0)
			     __field(u32, sprite1)
			     __field(u32, cursor)
			     __field(u32, sr_plane)
			     __field(u32, sr_cursor)
			     ),

	    TP_fast_assign(
			   __entry->pipe = crtc->pipe;
			   __entry->frame = crtc->base.dev->driver->get_vblank_counter(crtc->base.dev,
										       crtc->pipe);
			   __entry->scanline = intel_get_crtc_scanline(crtc);
			   __entry->level = wm->level;
			   __entry->cxsr = wm->cxsr;
			   __entry->primary = wm->pipe[crtc->pipe].plane[PLANE_PRIMARY];
			   __entry->sprite0 = wm->pipe[crtc->pipe].plane[PLANE_SPRITE0];
			   __entry->sprite1 = wm->pipe[crtc->pipe].plane[PLANE_SPRITE1];
			   __entry->cursor = wm->pipe[crtc->pipe].plane[PLANE_CURSOR];
			   __entry->sr_plane = wm->sr.plane;
			   __entry->sr_cursor = wm->sr.cursor;
			   ),

	    TP_printk("pipe %c, frame=%u, scanline=%u, level=%d, cxsr=%d, wm %d/%d/%d/%d, sr %d/%d",
		      pipe_name(__entry->pipe), __entry->frame,
		      __entry->scanline, __entry->level, __entry->cxsr,
		      __entry->primary, __entry->sprite0, __entry->sprite1, __entry->cursor,
		      __entry->sr_plane, __entry->sr_cursor)
);

TRACE_EVENT(vlv_fifo_size,
	    TP_PROTO(struct intel_crtc *crtc, u32 sprite0_start, u32 sprite1_start, u32 fifo_size),
	    TP_ARGS(crtc, sprite0_start, sprite1_start, fifo_size),

	    TP_STRUCT__entry(
			     __field(enum pipe, pipe)
			     __field(u32, frame)
			     __field(u32, scanline)
			     __field(u32, sprite0_start)
			     __field(u32, sprite1_start)
			     __field(u32, fifo_size)
			     ),

	    TP_fast_assign(
			   __entry->pipe = crtc->pipe;
			   __entry->frame = crtc->base.dev->driver->get_vblank_counter(crtc->base.dev,
										       crtc->pipe);
			   __entry->scanline = intel_get_crtc_scanline(crtc);
			   __entry->sprite0_start = sprite0_start;
			   __entry->sprite1_start = sprite1_start;
			   __entry->fifo_size = fifo_size;
			   ),

	    TP_printk("pipe %c, frame=%u, scanline=%u, %d/%d/%d",
		      pipe_name(__entry->pipe), __entry->frame,
		      __entry->scanline, __entry->sprite0_start,
		      __entry->sprite1_start, __entry->fifo_size)
);

/* plane updates */

TRACE_EVENT(intel_update_plane,
	    TP_PROTO(struct drm_plane *plane, struct intel_crtc *crtc),
	    TP_ARGS(plane, crtc),

	    TP_STRUCT__entry(
			     __field(enum pipe, pipe)
			     __field(const char *, name)
			     __field(u32, frame)
			     __field(u32, scanline)
			     __array(int, src, 4)
			     __array(int, dst, 4)
			     ),

	    TP_fast_assign(
			   __entry->pipe = crtc->pipe;
			   __entry->name = plane->name;
			   __entry->frame = crtc->base.dev->driver->get_vblank_counter(crtc->base.dev,
										       crtc->pipe);
			   __entry->scanline = intel_get_crtc_scanline(crtc);
			   memcpy(__entry->src, &plane->state->src, sizeof(__entry->src));
			   memcpy(__entry->dst, &plane->state->dst, sizeof(__entry->dst));
			   ),

	    TP_printk("pipe %c, plane %s, frame=%u, scanline=%u, " DRM_RECT_FP_FMT " -> " DRM_RECT_FMT,
		      pipe_name(__entry->pipe), __entry->name,
		      __entry->frame, __entry->scanline,
		      DRM_RECT_FP_ARG((const struct drm_rect *)__entry->src),
		      DRM_RECT_ARG((const struct drm_rect *)__entry->dst))
);

TRACE_EVENT(intel_disable_plane,
	    TP_PROTO(struct drm_plane *plane, struct intel_crtc *crtc),
	    TP_ARGS(plane, crtc),

	    TP_STRUCT__entry(
			     __field(enum pipe, pipe)
			     __field(const char *, name)
			     __field(u32, frame)
			     __field(u32, scanline)
			     ),

	    TP_fast_assign(
			   __entry->pipe = crtc->pipe;
			   __entry->name = plane->name;
			   __entry->frame = crtc->base.dev->driver->get_vblank_counter(crtc->base.dev,
										       crtc->pipe);
			   __entry->scanline = intel_get_crtc_scanline(crtc);
			   ),

	    TP_printk("pipe %c, plane %s, frame=%u, scanline=%u",
		      pipe_name(__entry->pipe), __entry->name,
		      __entry->frame, __entry->scanline)
);

/* pipe updates */

TRACE_EVENT(i915_pipe_update_start,
	    TP_PROTO(struct intel_crtc *crtc),
	    TP_ARGS(crtc),

	    TP_STRUCT__entry(
			     __field(enum pipe, pipe)
			     __field(u32, frame)
			     __field(u32, scanline)
			     __field(u32, min)
			     __field(u32, max)
			     ),

	    TP_fast_assign(
			   __entry->pipe = crtc->pipe;
			   __entry->frame = crtc->base.dev->driver->get_vblank_counter(crtc->base.dev,
										       crtc->pipe);
			   __entry->scanline = intel_get_crtc_scanline(crtc);
			   __entry->min = crtc->debug.min_vbl;
			   __entry->max = crtc->debug.max_vbl;
			   ),

	    TP_printk("pipe %c, frame=%u, scanline=%u, min=%u, max=%u",
		      pipe_name(__entry->pipe), __entry->frame,
		       __entry->scanline, __entry->min, __entry->max)
);

TRACE_EVENT(i915_pipe_update_vblank_evaded,
	    TP_PROTO(struct intel_crtc *crtc),
	    TP_ARGS(crtc),

	    TP_STRUCT__entry(
			     __field(enum pipe, pipe)
			     __field(u32, frame)
			     __field(u32, scanline)
			     __field(u32, min)
			     __field(u32, max)
			     ),

	    TP_fast_assign(
			   __entry->pipe = crtc->pipe;
			   __entry->frame = crtc->debug.start_vbl_count;
			   __entry->scanline = crtc->debug.scanline_start;
			   __entry->min = crtc->debug.min_vbl;
			   __entry->max = crtc->debug.max_vbl;
			   ),

	    TP_printk("pipe %c, frame=%u, scanline=%u, min=%u, max=%u",
		      pipe_name(__entry->pipe), __entry->frame,
		       __entry->scanline, __entry->min, __entry->max)
);

TRACE_EVENT(i915_pipe_update_end,
	    TP_PROTO(struct intel_crtc *crtc, u32 frame, int scanline_end),
	    TP_ARGS(crtc, frame, scanline_end),

	    TP_STRUCT__entry(
			     __field(enum pipe, pipe)
			     __field(u32, frame)
			     __field(u32, scanline)
			     ),

	    TP_fast_assign(
			   __entry->pipe = crtc->pipe;
			   __entry->frame = frame;
			   __entry->scanline = scanline_end;
			   ),

	    TP_printk("pipe %c, frame=%u, scanline=%u",
		      pipe_name(__entry->pipe), __entry->frame,
		      __entry->scanline)
);

/* object tracking */

TRACE_EVENT(i915_gem_object_create,
	    TP_PROTO(struct drm_i915_gem_object *obj),
	    TP_ARGS(obj),

	    TP_STRUCT__entry(
			     __field(struct drm_i915_gem_object *, obj)
			     __field(u64, size)
			     ),

	    TP_fast_assign(
			   __entry->obj = obj;
			   __entry->size = obj->base.size;
			   ),

	    TP_printk("obj=%p, size=0x%llx", __entry->obj, __entry->size)
);

TRACE_EVENT(i915_gem_shrink,
	    TP_PROTO(struct drm_i915_private *i915, unsigned long target, unsigned flags),
	    TP_ARGS(i915, target, flags),

	    TP_STRUCT__entry(
			     __field(int, dev)
			     __field(unsigned long, target)
			     __field(unsigned, flags)
			     ),

	    TP_fast_assign(
			   __entry->dev = i915->drm.primary->index;
			   __entry->target = target;
			   __entry->flags = flags;
			   ),

	    TP_printk("dev=%d, target=%lu, flags=%x",
		      __entry->dev, __entry->target, __entry->flags)
);

TRACE_EVENT(i915_vma_bind,
	    TP_PROTO(struct i915_vma *vma, unsigned flags),
	    TP_ARGS(vma, flags),

	    TP_STRUCT__entry(
			     __field(struct drm_i915_gem_object *, obj)
			     __field(struct i915_address_space *, vm)
			     __field(u64, offset)
			     __field(u64, size)
			     __field(unsigned, flags)
			     ),

	    TP_fast_assign(
			   __entry->obj = vma->obj;
			   __entry->vm = vma->vm;
			   __entry->offset = vma->node.start;
			   __entry->size = vma->node.size;
			   __entry->flags = flags;
			   ),

	    TP_printk("obj=%p, offset=0x%016llx size=0x%llx%s vm=%p",
		      __entry->obj, __entry->offset, __entry->size,
		      __entry->flags & PIN_MAPPABLE ? ", mappable" : "",
		      __entry->vm)
);

TRACE_EVENT(i915_vma_unbind,
	    TP_PROTO(struct i915_vma *vma),
	    TP_ARGS(vma),

	    TP_STRUCT__entry(
			     __field(struct drm_i915_gem_object *, obj)
			     __field(struct i915_address_space *, vm)
			     __field(u64, offset)
			     __field(u64, size)
			     ),

	    TP_fast_assign(
			   __entry->obj = vma->obj;
			   __entry->vm = vma->vm;
			   __entry->offset = vma->node.start;
			   __entry->size = vma->node.size;
			   ),

	    TP_printk("obj=%p, offset=0x%016llx size=0x%llx vm=%p",
		      __entry->obj, __entry->offset, __entry->size, __entry->vm)
);

TRACE_EVENT(i915_gem_object_pwrite,
	    TP_PROTO(struct drm_i915_gem_object *obj, u64 offset, u64 len),
	    TP_ARGS(obj, offset, len),

	    TP_STRUCT__entry(
			     __field(struct drm_i915_gem_object *, obj)
			     __field(u64, offset)
			     __field(u64, len)
			     ),

	    TP_fast_assign(
			   __entry->obj = obj;
			   __entry->offset = offset;
			   __entry->len = len;
			   ),

	    TP_printk("obj=%p, offset=0x%llx, len=0x%llx",
		      __entry->obj, __entry->offset, __entry->len)
);

TRACE_EVENT(i915_gem_object_pread,
	    TP_PROTO(struct drm_i915_gem_object *obj, u64 offset, u64 len),
	    TP_ARGS(obj, offset, len),

	    TP_STRUCT__entry(
			     __field(struct drm_i915_gem_object *, obj)
			     __field(u64, offset)
			     __field(u64, len)
			     ),

	    TP_fast_assign(
			   __entry->obj = obj;
			   __entry->offset = offset;
			   __entry->len = len;
			   ),

	    TP_printk("obj=%p, offset=0x%llx, len=0x%llx",
		      __entry->obj, __entry->offset, __entry->len)
);

TRACE_EVENT(i915_gem_object_fault,
	    TP_PROTO(struct drm_i915_gem_object *obj, u64 index, bool gtt, bool write),
	    TP_ARGS(obj, index, gtt, write),

	    TP_STRUCT__entry(
			     __field(struct drm_i915_gem_object *, obj)
			     __field(u64, index)
			     __field(bool, gtt)
			     __field(bool, write)
			     ),

	    TP_fast_assign(
			   __entry->obj = obj;
			   __entry->index = index;
			   __entry->gtt = gtt;
			   __entry->write = write;
			   ),

	    TP_printk("obj=%p, %s index=%llu %s",
		      __entry->obj,
		      __entry->gtt ? "GTT" : "CPU",
		      __entry->index,
		      __entry->write ? ", writable" : "")
);

DECLARE_EVENT_CLASS(i915_gem_object,
	    TP_PROTO(struct drm_i915_gem_object *obj),
	    TP_ARGS(obj),

	    TP_STRUCT__entry(
			     __field(struct drm_i915_gem_object *, obj)
			     ),

	    TP_fast_assign(
			   __entry->obj = obj;
			   ),

	    TP_printk("obj=%p", __entry->obj)
);

DEFINE_EVENT(i915_gem_object, i915_gem_object_clflush,
	     TP_PROTO(struct drm_i915_gem_object *obj),
	     TP_ARGS(obj)
);

DEFINE_EVENT(i915_gem_object, i915_gem_object_destroy,
	    TP_PROTO(struct drm_i915_gem_object *obj),
	    TP_ARGS(obj)
);

TRACE_EVENT(i915_gem_evict,
	    TP_PROTO(struct i915_address_space *vm, u64 size, u64 align, unsigned int flags),
	    TP_ARGS(vm, size, align, flags),

	    TP_STRUCT__entry(
			     __field(u32, dev)
			     __field(struct i915_address_space *, vm)
			     __field(u64, size)
			     __field(u64, align)
			     __field(unsigned int, flags)
			    ),

	    TP_fast_assign(
			   __entry->dev = vm->i915->drm.primary->index;
			   __entry->vm = vm;
			   __entry->size = size;
			   __entry->align = align;
			   __entry->flags = flags;
			  ),

	    TP_printk("dev=%d, vm=%p, size=0x%llx, align=0x%llx %s",
		      __entry->dev, __entry->vm, __entry->size, __entry->align,
		      __entry->flags & PIN_MAPPABLE ? ", mappable" : "")
);

TRACE_EVENT(i915_gem_evict_node,
	    TP_PROTO(struct i915_address_space *vm, struct drm_mm_node *node, unsigned int flags),
	    TP_ARGS(vm, node, flags),

	    TP_STRUCT__entry(
			     __field(u32, dev)
			     __field(struct i915_address_space *, vm)
			     __field(u64, start)
			     __field(u64, size)
			     __field(unsigned long, color)
			     __field(unsigned int, flags)
			    ),

	    TP_fast_assign(
			   __entry->dev = vm->i915->drm.primary->index;
			   __entry->vm = vm;
			   __entry->start = node->start;
			   __entry->size = node->size;
			   __entry->color = node->color;
			   __entry->flags = flags;
			  ),

	    TP_printk("dev=%d, vm=%p, start=0x%llx size=0x%llx, color=0x%lx, flags=%x",
		      __entry->dev, __entry->vm,
		      __entry->start, __entry->size,
		      __entry->color, __entry->flags)
);

TRACE_EVENT(i915_gem_evict_vm,
	    TP_PROTO(struct i915_address_space *vm),
	    TP_ARGS(vm),

	    TP_STRUCT__entry(
			     __field(u32, dev)
			     __field(struct i915_address_space *, vm)
			    ),

	    TP_fast_assign(
			   __entry->dev = vm->i915->drm.primary->index;
			   __entry->vm = vm;
			  ),

	    TP_printk("dev=%d, vm=%p", __entry->dev, __entry->vm)
);

TRACE_EVENT(i915_gem_ring_sync_to,
	    TP_PROTO(struct drm_i915_gem_request *to,
		     struct drm_i915_gem_request *from),
	    TP_ARGS(to, from),

	    TP_STRUCT__entry(
			     __field(u32, dev)
			     __field(u32, sync_from)
			     __field(u32, sync_to)
			     __field(u32, seqno)
			     ),

	    TP_fast_assign(
			   __entry->dev = from->i915->drm.primary->index;
			   __entry->sync_from = from->engine->id;
			   __entry->sync_to = to->engine->id;
			   __entry->seqno = from->global_seqno;
			   ),

	    TP_printk("dev=%u, sync-from=%u, sync-to=%u, seqno=%u",
		      __entry->dev,
		      __entry->sync_from, __entry->sync_to,
		      __entry->seqno)
);

TRACE_EVENT(i915_gem_request_queue,
	    TP_PROTO(struct drm_i915_gem_request *req, u32 flags),
	    TP_ARGS(req, flags),

	    TP_STRUCT__entry(
			     __field(u32, dev)
			     __field(u32, hw_id)
			     __field(u32, ring)
			     __field(u32, ctx)
			     __field(u32, seqno)
			     __field(u32, flags)
			     ),

	    TP_fast_assign(
			   __entry->dev = req->i915->drm.primary->index;
			   __entry->hw_id = req->ctx->hw_id;
			   __entry->ring = req->engine->id;
			   __entry->ctx = req->fence.context;
			   __entry->seqno = req->fence.seqno;
			   __entry->flags = flags;
			   ),

<<<<<<< HEAD
	    TP_printk("dev=%u, ring=%u, ctx=%u, seqno=%u, flags=0x%x",
		      __entry->dev, __entry->ring, __entry->ctx, __entry->seqno,
		      __entry->flags)
=======
	    TP_printk("dev=%u, hw_id=%u, ring=%u, ctx=%u, seqno=%u, flags=0x%x",
		      __entry->dev, __entry->hw_id, __entry->ring, __entry->ctx,
		      __entry->seqno, __entry->flags)
>>>>>>> 661e50bc
);

DECLARE_EVENT_CLASS(i915_gem_request,
	    TP_PROTO(struct drm_i915_gem_request *req),
	    TP_ARGS(req),

	    TP_STRUCT__entry(
			     __field(u32, dev)
			     __field(u32, hw_id)
			     __field(u32, ring)
			     __field(u32, ctx)
			     __field(u32, seqno)
			     __field(u32, global)
			     ),

	    TP_fast_assign(
			   __entry->dev = req->i915->drm.primary->index;
			   __entry->hw_id = req->ctx->hw_id;
			   __entry->ring = req->engine->id;
			   __entry->ctx = req->fence.context;
			   __entry->seqno = req->fence.seqno;
			   __entry->global = req->global_seqno;
			   ),

	    TP_printk("dev=%u, hw_id=%u, ring=%u, ctx=%u, seqno=%u, global=%u",
		      __entry->dev, __entry->hw_id, __entry->ring, __entry->ctx,
		      __entry->seqno, __entry->global)
);

DEFINE_EVENT(i915_gem_request, i915_gem_request_add,
	    TP_PROTO(struct drm_i915_gem_request *req),
	    TP_ARGS(req)
);

#if defined(CONFIG_DRM_I915_LOW_LEVEL_TRACEPOINTS)
DEFINE_EVENT(i915_gem_request, i915_gem_request_submit,
	     TP_PROTO(struct drm_i915_gem_request *req),
	     TP_ARGS(req)
);

DEFINE_EVENT(i915_gem_request, i915_gem_request_execute,
	     TP_PROTO(struct drm_i915_gem_request *req),
	     TP_ARGS(req)
);

DECLARE_EVENT_CLASS(i915_gem_request_hw,
		    TP_PROTO(struct drm_i915_gem_request *req,
			     unsigned int port),
		    TP_ARGS(req, port),

		    TP_STRUCT__entry(
				     __field(u32, dev)
				     __field(u32, hw_id)
				     __field(u32, ring)
				     __field(u32, ctx)
				     __field(u32, seqno)
				     __field(u32, global_seqno)
				     __field(u32, port)
				    ),

		    TP_fast_assign(
			           __entry->dev = req->i915->drm.primary->index;
			           __entry->hw_id = req->ctx->hw_id;
			           __entry->ring = req->engine->id;
			           __entry->ctx = req->fence.context;
			           __entry->seqno = req->fence.seqno;
			           __entry->global_seqno = req->global_seqno;
			           __entry->port = port;
			          ),

		    TP_printk("dev=%u, hw_id=%u, ring=%u, ctx=%u, seqno=%u, global=%u, port=%u",
			      __entry->dev, __entry->hw_id, __entry->ring,
			      __entry->ctx, __entry->seqno,
			      __entry->global_seqno, __entry->port)
);

DEFINE_EVENT(i915_gem_request_hw, i915_gem_request_in,
	     TP_PROTO(struct drm_i915_gem_request *req, unsigned int port),
	     TP_ARGS(req, port)
);

DEFINE_EVENT(i915_gem_request, i915_gem_request_out,
	     TP_PROTO(struct drm_i915_gem_request *req),
	     TP_ARGS(req)
);
#else
#if !defined(TRACE_HEADER_MULTI_READ)
static inline void
trace_i915_gem_request_submit(struct drm_i915_gem_request *req)
{
}

static inline void
trace_i915_gem_request_execute(struct drm_i915_gem_request *req)
{
}

static inline void
trace_i915_gem_request_in(struct drm_i915_gem_request *req, unsigned int port)
{
}

static inline void
trace_i915_gem_request_out(struct drm_i915_gem_request *req)
{
}
#endif
#endif

TRACE_EVENT(intel_engine_notify,
	    TP_PROTO(struct intel_engine_cs *engine, bool waiters),
	    TP_ARGS(engine, waiters),

	    TP_STRUCT__entry(
			     __field(u32, dev)
			     __field(u32, ring)
			     __field(u32, seqno)
			     __field(bool, waiters)
			     ),

	    TP_fast_assign(
			   __entry->dev = engine->i915->drm.primary->index;
			   __entry->ring = engine->id;
			   __entry->seqno = intel_engine_get_seqno(engine);
			   __entry->waiters = waiters;
			   ),

	    TP_printk("dev=%u, ring=%u, seqno=%u, waiters=%u",
		      __entry->dev, __entry->ring, __entry->seqno,
		      __entry->waiters)
);

DEFINE_EVENT(i915_gem_request, i915_gem_request_retire,
	    TP_PROTO(struct drm_i915_gem_request *req),
	    TP_ARGS(req)
);

TRACE_EVENT(i915_gem_request_wait_begin,
	    TP_PROTO(struct drm_i915_gem_request *req, unsigned int flags),
	    TP_ARGS(req, flags),

	    TP_STRUCT__entry(
			     __field(u32, dev)
			     __field(u32, hw_id)
			     __field(u32, ring)
			     __field(u32, ctx)
			     __field(u32, seqno)
			     __field(u32, global)
			     __field(unsigned int, flags)
			     ),

	    /* NB: the blocking information is racy since mutex_is_locked
	     * doesn't check that the current thread holds the lock. The only
	     * other option would be to pass the boolean information of whether
	     * or not the class was blocking down through the stack which is
	     * less desirable.
	     */
	    TP_fast_assign(
			   __entry->dev = req->i915->drm.primary->index;
			   __entry->hw_id = req->ctx->hw_id;
			   __entry->ring = req->engine->id;
			   __entry->ctx = req->fence.context;
			   __entry->seqno = req->fence.seqno;
			   __entry->global = req->global_seqno;
			   __entry->flags = flags;
			   ),

	    TP_printk("dev=%u, hw_id=%u, ring=%u, ctx=%u, seqno=%u, global=%u, blocking=%u, flags=0x%x",
		      __entry->dev, __entry->hw_id, __entry->ring, __entry->ctx,
		      __entry->seqno, __entry->global,
		      !!(__entry->flags & I915_WAIT_LOCKED), __entry->flags)
);

DEFINE_EVENT(i915_gem_request, i915_gem_request_wait_end,
	    TP_PROTO(struct drm_i915_gem_request *req),
	    TP_ARGS(req)
);

TRACE_EVENT(i915_flip_request,
	    TP_PROTO(int plane, struct drm_i915_gem_object *obj),

	    TP_ARGS(plane, obj),

	    TP_STRUCT__entry(
		    __field(int, plane)
		    __field(struct drm_i915_gem_object *, obj)
		    ),

	    TP_fast_assign(
		    __entry->plane = plane;
		    __entry->obj = obj;
		    ),

	    TP_printk("plane=%d, obj=%p", __entry->plane, __entry->obj)
);

TRACE_EVENT(i915_flip_complete,
	    TP_PROTO(int plane, struct drm_i915_gem_object *obj),

	    TP_ARGS(plane, obj),

	    TP_STRUCT__entry(
		    __field(int, plane)
		    __field(struct drm_i915_gem_object *, obj)
		    ),

	    TP_fast_assign(
		    __entry->plane = plane;
		    __entry->obj = obj;
		    ),

	    TP_printk("plane=%d, obj=%p", __entry->plane, __entry->obj)
);

TRACE_EVENT_CONDITION(i915_reg_rw,
	TP_PROTO(bool write, i915_reg_t reg, u64 val, int len, bool trace),

	TP_ARGS(write, reg, val, len, trace),

	TP_CONDITION(trace),

	TP_STRUCT__entry(
		__field(u64, val)
		__field(u32, reg)
		__field(u16, write)
		__field(u16, len)
		),

	TP_fast_assign(
		__entry->val = (u64)val;
		__entry->reg = i915_mmio_reg_offset(reg);
		__entry->write = write;
		__entry->len = len;
		),

	TP_printk("%s reg=0x%x, len=%d, val=(0x%x, 0x%x)",
		__entry->write ? "write" : "read",
		__entry->reg, __entry->len,
		(u32)(__entry->val & 0xffffffff),
		(u32)(__entry->val >> 32))
);

TRACE_EVENT(intel_gpu_freq_change,
	    TP_PROTO(u32 freq),
	    TP_ARGS(freq),

	    TP_STRUCT__entry(
			     __field(u32, freq)
			     ),

	    TP_fast_assign(
			   __entry->freq = freq;
			   ),

	    TP_printk("new_freq=%u", __entry->freq)
);

/**
 * DOC: i915_ppgtt_create and i915_ppgtt_release tracepoints
 *
 * With full ppgtt enabled each process using drm will allocate at least one
 * translation table. With these traces it is possible to keep track of the
 * allocation and of the lifetime of the tables; this can be used during
 * testing/debug to verify that we are not leaking ppgtts.
 * These traces identify the ppgtt through the vm pointer, which is also printed
 * by the i915_vma_bind and i915_vma_unbind tracepoints.
 */
DECLARE_EVENT_CLASS(i915_ppgtt,
	TP_PROTO(struct i915_address_space *vm),
	TP_ARGS(vm),

	TP_STRUCT__entry(
			__field(struct i915_address_space *, vm)
			__field(u32, dev)
	),

	TP_fast_assign(
			__entry->vm = vm;
			__entry->dev = vm->i915->drm.primary->index;
	),

	TP_printk("dev=%u, vm=%p", __entry->dev, __entry->vm)
)

DEFINE_EVENT(i915_ppgtt, i915_ppgtt_create,
	TP_PROTO(struct i915_address_space *vm),
	TP_ARGS(vm)
);

DEFINE_EVENT(i915_ppgtt, i915_ppgtt_release,
	TP_PROTO(struct i915_address_space *vm),
	TP_ARGS(vm)
);

/**
 * DOC: i915_context_create and i915_context_free tracepoints
 *
 * These tracepoints are used to track creation and deletion of contexts.
 * If full ppgtt is enabled, they also print the address of the vm assigned to
 * the context.
 */
DECLARE_EVENT_CLASS(i915_context,
	TP_PROTO(struct i915_gem_context *ctx),
	TP_ARGS(ctx),

	TP_STRUCT__entry(
			__field(u32, dev)
			__field(struct i915_gem_context *, ctx)
			__field(u32, hw_id)
			__field(struct i915_address_space *, vm)
	),

	TP_fast_assign(
			__entry->dev = ctx->i915->drm.primary->index;
			__entry->ctx = ctx;
			__entry->hw_id = ctx->hw_id;
			__entry->vm = ctx->ppgtt ? &ctx->ppgtt->base : NULL;
	),

	TP_printk("dev=%u, ctx=%p, ctx_vm=%p, hw_id=%u",
		  __entry->dev, __entry->ctx, __entry->vm, __entry->hw_id)
)

DEFINE_EVENT(i915_context, i915_context_create,
	TP_PROTO(struct i915_gem_context *ctx),
	TP_ARGS(ctx)
);

DEFINE_EVENT(i915_context, i915_context_free,
	TP_PROTO(struct i915_gem_context *ctx),
	TP_ARGS(ctx)
);

/**
 * DOC: switch_mm tracepoint
 *
 * This tracepoint allows tracking of the mm switch, which is an important point
 * in the lifetime of the vm in the legacy submission path. This tracepoint is
 * called only if full ppgtt is enabled.
 */
TRACE_EVENT(switch_mm,
	TP_PROTO(struct intel_engine_cs *engine, struct i915_gem_context *to),

	TP_ARGS(engine, to),

	TP_STRUCT__entry(
			__field(u32, ring)
			__field(struct i915_gem_context *, to)
			__field(struct i915_address_space *, vm)
			__field(u32, dev)
	),

	TP_fast_assign(
			__entry->ring = engine->id;
			__entry->to = to;
			__entry->vm = to->ppgtt? &to->ppgtt->base : NULL;
			__entry->dev = engine->i915->drm.primary->index;
	),

	TP_printk("dev=%u, ring=%u, ctx=%p, ctx_vm=%p",
		  __entry->dev, __entry->ring, __entry->to, __entry->vm)
);

#endif /* _I915_TRACE_H_ */

/* This part must be outside protection */
#undef TRACE_INCLUDE_PATH
#define TRACE_INCLUDE_PATH ../../drivers/gpu/drm/i915
#include <trace/define_trace.h><|MERGE_RESOLUTION|>--- conflicted
+++ resolved
@@ -632,15 +632,9 @@
 			   __entry->flags = flags;
 			   ),
 
-<<<<<<< HEAD
-	    TP_printk("dev=%u, ring=%u, ctx=%u, seqno=%u, flags=0x%x",
-		      __entry->dev, __entry->ring, __entry->ctx, __entry->seqno,
-		      __entry->flags)
-=======
 	    TP_printk("dev=%u, hw_id=%u, ring=%u, ctx=%u, seqno=%u, flags=0x%x",
 		      __entry->dev, __entry->hw_id, __entry->ring, __entry->ctx,
 		      __entry->seqno, __entry->flags)
->>>>>>> 661e50bc
 );
 
 DECLARE_EVENT_CLASS(i915_gem_request,
