/*
 * Freescale eSDHC i.MX controller driver for the platform bus.
 *
 * derived from the OF-version.
 *
 * Copyright (c) 2010 Pengutronix e.K.
 *   Author: Wolfram Sang <w.sang@pengutronix.de>
 *
 * This program is free software; you can redistribute it and/or modify
 * it under the terms of the GNU General Public License as published by
 * the Free Software Foundation; either version 2 of the License.
 */

#include <linux/io.h>
#include <linux/delay.h>
#include <linux/err.h>
#include <linux/clk.h>
#include <linux/gpio.h>
#include <linux/module.h>
#include <linux/slab.h>
#include <linux/mmc/host.h>
#include <linux/mmc/mmc.h>
#include <linux/mmc/sdio.h>
#include <linux/of.h>
#include <linux/of_device.h>
#include <linux/of_gpio.h>
#include <mach/esdhc.h>
#include "sdhci-pltfm.h"
#include "sdhci-esdhc.h"

#define	SDHCI_CTRL_D3CD			0x08
/* VENDOR SPEC register */
#define SDHCI_VENDOR_SPEC		0xC0
#define  SDHCI_VENDOR_SPEC_SDIO_QUIRK	0x00000002
<<<<<<< HEAD
=======
#define SDHCI_WTMK_LVL			0x44
>>>>>>> 6fe4c6d4
#define SDHCI_MIX_CTRL			0x48

/*
 * There is an INT DMA ERR mis-match between eSDHC and STD SDHC SPEC:
 * Bit25 is used in STD SPEC, and is reserved in fsl eSDHC design,
 * but bit28 is used as the INT DMA ERR in fsl eSDHC design.
 * Define this macro DMA error INT for fsl eSDHC
 */
#define SDHCI_INT_VENDOR_SPEC_DMA_ERR	0x10000000

/*
 * The CMDTYPE of the CMD register (offset 0xE) should be set to
 * "11" when the STOP CMD12 is issued on imx53 to abort one
 * open ended multi-blk IO. Otherwise the TC INT wouldn't
 * be generated.
 * In exact block transfer, the controller doesn't complete the
 * operations automatically as required at the end of the
 * transfer and remains on hold if the abort command is not sent.
 * As a result, the TC flag is not asserted and SW  received timeout
 * exeception. Bit1 of Vendor Spec registor is used to fix it.
 */
#define ESDHC_FLAG_MULTIBLK_NO_INT	(1 << 1)

enum imx_esdhc_type {
	IMX25_ESDHC,
	IMX35_ESDHC,
	IMX51_ESDHC,
	IMX53_ESDHC,
	IMX6Q_USDHC,
};

struct pltfm_imx_data {
	int flags;
	u32 scratchpad;
	enum imx_esdhc_type devtype;
	struct esdhc_platform_data boarddata;
};

static struct platform_device_id imx_esdhc_devtype[] = {
	{
		.name = "sdhci-esdhc-imx25",
		.driver_data = IMX25_ESDHC,
	}, {
		.name = "sdhci-esdhc-imx35",
		.driver_data = IMX35_ESDHC,
	}, {
		.name = "sdhci-esdhc-imx51",
		.driver_data = IMX51_ESDHC,
	}, {
		.name = "sdhci-esdhc-imx53",
		.driver_data = IMX53_ESDHC,
	}, {
		.name = "sdhci-usdhc-imx6q",
		.driver_data = IMX6Q_USDHC,
	}, {
		/* sentinel */
	}
};
MODULE_DEVICE_TABLE(platform, imx_esdhc_devtype);

static const struct of_device_id imx_esdhc_dt_ids[] = {
	{ .compatible = "fsl,imx25-esdhc", .data = &imx_esdhc_devtype[IMX25_ESDHC], },
	{ .compatible = "fsl,imx35-esdhc", .data = &imx_esdhc_devtype[IMX35_ESDHC], },
	{ .compatible = "fsl,imx51-esdhc", .data = &imx_esdhc_devtype[IMX51_ESDHC], },
	{ .compatible = "fsl,imx53-esdhc", .data = &imx_esdhc_devtype[IMX53_ESDHC], },
	{ .compatible = "fsl,imx6q-usdhc", .data = &imx_esdhc_devtype[IMX6Q_USDHC], },
	{ /* sentinel */ }
};
MODULE_DEVICE_TABLE(of, imx_esdhc_dt_ids);

static inline int is_imx25_esdhc(struct pltfm_imx_data *data)
{
	return data->devtype == IMX25_ESDHC;
}

static inline int is_imx35_esdhc(struct pltfm_imx_data *data)
{
	return data->devtype == IMX35_ESDHC;
}

static inline int is_imx51_esdhc(struct pltfm_imx_data *data)
{
	return data->devtype == IMX51_ESDHC;
}

static inline int is_imx53_esdhc(struct pltfm_imx_data *data)
{
	return data->devtype == IMX53_ESDHC;
}

static inline int is_imx6q_usdhc(struct pltfm_imx_data *data)
{
	return data->devtype == IMX6Q_USDHC;
}

static inline void esdhc_clrset_le(struct sdhci_host *host, u32 mask, u32 val, int reg)
{
	void __iomem *base = host->ioaddr + (reg & ~0x3);
	u32 shift = (reg & 0x3) * 8;

	writel(((readl(base) & ~(mask << shift)) | (val << shift)), base);
}

static u32 esdhc_readl_le(struct sdhci_host *host, int reg)
{
	struct sdhci_pltfm_host *pltfm_host = sdhci_priv(host);
	struct pltfm_imx_data *imx_data = pltfm_host->priv;
	struct esdhc_platform_data *boarddata = &imx_data->boarddata;

	/* fake CARD_PRESENT flag */
	u32 val = readl(host->ioaddr + reg);

	if (unlikely((reg == SDHCI_PRESENT_STATE)
			&& gpio_is_valid(boarddata->cd_gpio))) {
		if (gpio_get_value(boarddata->cd_gpio))
			/* no card, if a valid gpio says so... */
			val &= ~SDHCI_CARD_PRESENT;
		else
			/* ... in all other cases assume card is present */
			val |= SDHCI_CARD_PRESENT;
	}

	if (unlikely(reg == SDHCI_CAPABILITIES)) {
		/* In FSL esdhc IC module, only bit20 is used to indicate the
		 * ADMA2 capability of esdhc, but this bit is messed up on
		 * some SOCs (e.g. on MX25, MX35 this bit is set, but they
		 * don't actually support ADMA2). So set the BROKEN_ADMA
		 * uirk on MX25/35 platforms.
		 */

		if (val & SDHCI_CAN_DO_ADMA1) {
			val &= ~SDHCI_CAN_DO_ADMA1;
			val |= SDHCI_CAN_DO_ADMA2;
		}
	}

	if (unlikely(reg == SDHCI_INT_STATUS)) {
		if (val & SDHCI_INT_VENDOR_SPEC_DMA_ERR) {
			val &= ~SDHCI_INT_VENDOR_SPEC_DMA_ERR;
			val |= SDHCI_INT_ADMA_ERROR;
		}
	}

	return val;
}

static void esdhc_writel_le(struct sdhci_host *host, u32 val, int reg)
{
	struct sdhci_pltfm_host *pltfm_host = sdhci_priv(host);
	struct pltfm_imx_data *imx_data = pltfm_host->priv;
	struct esdhc_platform_data *boarddata = &imx_data->boarddata;
	u32 data;

	if (unlikely(reg == SDHCI_INT_ENABLE || reg == SDHCI_SIGNAL_ENABLE)) {
		if (boarddata->cd_type == ESDHC_CD_GPIO)
			/*
			 * These interrupts won't work with a custom
			 * card_detect gpio (only applied to mx25/35)
			 */
			val &= ~(SDHCI_INT_CARD_REMOVE | SDHCI_INT_CARD_INSERT);

		if (val & SDHCI_INT_CARD_INT) {
			/*
			 * Clear and then set D3CD bit to avoid missing the
			 * card interrupt.  This is a eSDHC controller problem
			 * so we need to apply the following workaround: clear
			 * and set D3CD bit will make eSDHC re-sample the card
			 * interrupt. In case a card interrupt was lost,
			 * re-sample it by the following steps.
			 */
			data = readl(host->ioaddr + SDHCI_HOST_CONTROL);
			data &= ~SDHCI_CTRL_D3CD;
			writel(data, host->ioaddr + SDHCI_HOST_CONTROL);
			data |= SDHCI_CTRL_D3CD;
			writel(data, host->ioaddr + SDHCI_HOST_CONTROL);
		}
	}

	if (unlikely((imx_data->flags & ESDHC_FLAG_MULTIBLK_NO_INT)
				&& (reg == SDHCI_INT_STATUS)
				&& (val & SDHCI_INT_DATA_END))) {
			u32 v;
			v = readl(host->ioaddr + SDHCI_VENDOR_SPEC);
			v &= ~SDHCI_VENDOR_SPEC_SDIO_QUIRK;
			writel(v, host->ioaddr + SDHCI_VENDOR_SPEC);
	}

	if (unlikely(reg == SDHCI_INT_ENABLE || reg == SDHCI_SIGNAL_ENABLE)) {
		if (val & SDHCI_INT_ADMA_ERROR) {
			val &= ~SDHCI_INT_ADMA_ERROR;
			val |= SDHCI_INT_VENDOR_SPEC_DMA_ERR;
		}
	}

	writel(val, host->ioaddr + reg);
}

static u16 esdhc_readw_le(struct sdhci_host *host, int reg)
{
	if (unlikely(reg == SDHCI_HOST_VERSION)) {
		u16 val = readw(host->ioaddr + (reg ^ 2));
		/*
		 * uSDHC supports SDHCI v3.0, but it's encoded as value
		 * 0x3 in host controller version register, which violates
		 * SDHCI_SPEC_300 definition.  Work it around here.
		 */
		if ((val & SDHCI_SPEC_VER_MASK) == 3)
			return --val;
	}

	return readw(host->ioaddr + reg);
}

static void esdhc_writew_le(struct sdhci_host *host, u16 val, int reg)
{
	struct sdhci_pltfm_host *pltfm_host = sdhci_priv(host);
	struct pltfm_imx_data *imx_data = pltfm_host->priv;

	switch (reg) {
	case SDHCI_TRANSFER_MODE:
		/*
		 * Postpone this write, we must do it together with a
		 * command write that is down below.
		 */
		if ((imx_data->flags & ESDHC_FLAG_MULTIBLK_NO_INT)
				&& (host->cmd->opcode == SD_IO_RW_EXTENDED)
				&& (host->cmd->data->blocks > 1)
				&& (host->cmd->data->flags & MMC_DATA_READ)) {
			u32 v;
			v = readl(host->ioaddr + SDHCI_VENDOR_SPEC);
			v |= SDHCI_VENDOR_SPEC_SDIO_QUIRK;
			writel(v, host->ioaddr + SDHCI_VENDOR_SPEC);
		}
		imx_data->scratchpad = val;
		return;
	case SDHCI_COMMAND:
		if ((host->cmd->opcode == MMC_STOP_TRANSMISSION)
			&& (imx_data->flags & ESDHC_FLAG_MULTIBLK_NO_INT))
			val |= SDHCI_CMD_ABORTCMD;

		if (is_imx6q_usdhc(imx_data)) {
			u32 m = readl(host->ioaddr + SDHCI_MIX_CTRL);
			m = imx_data->scratchpad | (m & 0xffff0000);
			writel(m, host->ioaddr + SDHCI_MIX_CTRL);
			writel(val << 16,
			       host->ioaddr + SDHCI_TRANSFER_MODE);
		} else {
			writel(val << 16 | imx_data->scratchpad,
			       host->ioaddr + SDHCI_TRANSFER_MODE);
		}
		return;
	case SDHCI_BLOCK_SIZE:
		val &= ~SDHCI_MAKE_BLKSZ(0x7, 0);
		break;
	}
	esdhc_clrset_le(host, 0xffff, val, reg);
}

static void esdhc_writeb_le(struct sdhci_host *host, u8 val, int reg)
{
	u32 new_val;

	switch (reg) {
	case SDHCI_POWER_CONTROL:
		/*
		 * FSL put some DMA bits here
		 * If your board has a regulator, code should be here
		 */
		return;
	case SDHCI_HOST_CONTROL:
		/* FSL messed up here, so we can just keep those three */
		new_val = val & (SDHCI_CTRL_LED | \
				SDHCI_CTRL_4BITBUS | \
				SDHCI_CTRL_D3CD);
		/* ensure the endianess */
		new_val |= ESDHC_HOST_CONTROL_LE;
		/* DMA mode bits are shifted */
		new_val |= (val & SDHCI_CTRL_DMA_MASK) << 5;

		esdhc_clrset_le(host, 0xffff, new_val, reg);
		return;
	}
	esdhc_clrset_le(host, 0xff, val, reg);

	/*
	 * The esdhc has a design violation to SDHC spec which tells
	 * that software reset should not affect card detection circuit.
	 * But esdhc clears its SYSCTL register bits [0..2] during the
	 * software reset.  This will stop those clocks that card detection
	 * circuit relies on.  To work around it, we turn the clocks on back
	 * to keep card detection circuit functional.
	 */
	if ((reg == SDHCI_SOFTWARE_RESET) && (val & 1))
		esdhc_clrset_le(host, 0x7, 0x7, ESDHC_SYSTEM_CONTROL);
}

static unsigned int esdhc_pltfm_get_max_clock(struct sdhci_host *host)
{
	struct sdhci_pltfm_host *pltfm_host = sdhci_priv(host);

	return clk_get_rate(pltfm_host->clk);
}

static unsigned int esdhc_pltfm_get_min_clock(struct sdhci_host *host)
{
	struct sdhci_pltfm_host *pltfm_host = sdhci_priv(host);

	return clk_get_rate(pltfm_host->clk) / 256 / 16;
}

static unsigned int esdhc_pltfm_get_ro(struct sdhci_host *host)
{
	struct sdhci_pltfm_host *pltfm_host = sdhci_priv(host);
	struct pltfm_imx_data *imx_data = pltfm_host->priv;
	struct esdhc_platform_data *boarddata = &imx_data->boarddata;

	switch (boarddata->wp_type) {
	case ESDHC_WP_GPIO:
		if (gpio_is_valid(boarddata->wp_gpio))
			return gpio_get_value(boarddata->wp_gpio);
	case ESDHC_WP_CONTROLLER:
		return !(readl(host->ioaddr + SDHCI_PRESENT_STATE) &
			       SDHCI_WRITE_PROTECT);
	case ESDHC_WP_NONE:
		break;
	}

	return -ENOSYS;
}

static struct sdhci_ops sdhci_esdhc_ops = {
	.read_l = esdhc_readl_le,
	.read_w = esdhc_readw_le,
	.write_l = esdhc_writel_le,
	.write_w = esdhc_writew_le,
	.write_b = esdhc_writeb_le,
	.set_clock = esdhc_set_clock,
	.get_max_clock = esdhc_pltfm_get_max_clock,
	.get_min_clock = esdhc_pltfm_get_min_clock,
	.get_ro = esdhc_pltfm_get_ro,
};

static struct sdhci_pltfm_data sdhci_esdhc_imx_pdata = {
	.quirks = ESDHC_DEFAULT_QUIRKS | SDHCI_QUIRK_NO_HISPD_BIT
			| SDHCI_QUIRK_NO_ENDATTR_IN_NOPDESC
			| SDHCI_QUIRK_BROKEN_ADMA_ZEROLEN_DESC
			| SDHCI_QUIRK_BROKEN_CARD_DETECTION,
	.ops = &sdhci_esdhc_ops,
};

static irqreturn_t cd_irq(int irq, void *data)
{
	struct sdhci_host *sdhost = (struct sdhci_host *)data;

	tasklet_schedule(&sdhost->card_tasklet);
	return IRQ_HANDLED;
};

#ifdef CONFIG_OF
static int __devinit
sdhci_esdhc_imx_probe_dt(struct platform_device *pdev,
			 struct esdhc_platform_data *boarddata)
{
	struct device_node *np = pdev->dev.of_node;

	if (!np)
		return -ENODEV;

	if (of_get_property(np, "fsl,card-wired", NULL))
		boarddata->cd_type = ESDHC_CD_PERMANENT;

	if (of_get_property(np, "fsl,cd-controller", NULL))
		boarddata->cd_type = ESDHC_CD_CONTROLLER;

	if (of_get_property(np, "fsl,wp-controller", NULL))
		boarddata->wp_type = ESDHC_WP_CONTROLLER;

	boarddata->cd_gpio = of_get_named_gpio(np, "cd-gpios", 0);
	if (gpio_is_valid(boarddata->cd_gpio))
		boarddata->cd_type = ESDHC_CD_GPIO;

	boarddata->wp_gpio = of_get_named_gpio(np, "wp-gpios", 0);
	if (gpio_is_valid(boarddata->wp_gpio))
		boarddata->wp_type = ESDHC_WP_GPIO;

	return 0;
}
#else
static inline int
sdhci_esdhc_imx_probe_dt(struct platform_device *pdev,
			 struct esdhc_platform_data *boarddata)
{
	return -ENODEV;
}
#endif

static int __devinit sdhci_esdhc_imx_probe(struct platform_device *pdev)
{
	const struct of_device_id *of_id =
			of_match_device(imx_esdhc_dt_ids, &pdev->dev);
	struct sdhci_pltfm_host *pltfm_host;
	struct sdhci_host *host;
	struct esdhc_platform_data *boarddata;
	struct clk *clk;
	int err;
	struct pltfm_imx_data *imx_data;

	host = sdhci_pltfm_init(pdev, &sdhci_esdhc_imx_pdata);
	if (IS_ERR(host))
		return PTR_ERR(host);

	pltfm_host = sdhci_priv(host);

	imx_data = kzalloc(sizeof(struct pltfm_imx_data), GFP_KERNEL);
	if (!imx_data) {
		err = -ENOMEM;
		goto err_imx_data;
	}

	if (of_id)
		pdev->id_entry = of_id->data;
	imx_data->devtype = pdev->id_entry->driver_data;
	pltfm_host->priv = imx_data;

	clk = clk_get(mmc_dev(host->mmc), NULL);
	if (IS_ERR(clk)) {
		dev_err(mmc_dev(host->mmc), "clk err\n");
		err = PTR_ERR(clk);
		goto err_clk_get;
	}
	clk_enable(clk);
	pltfm_host->clk = clk;

	if (!is_imx25_esdhc(imx_data))
		host->quirks |= SDHCI_QUIRK_BROKEN_TIMEOUT_VAL;

	if (is_imx25_esdhc(imx_data) || is_imx35_esdhc(imx_data))
		/* Fix errata ENGcm07207 present on i.MX25 and i.MX35 */
		host->quirks |= SDHCI_QUIRK_NO_MULTIBLOCK
			| SDHCI_QUIRK_BROKEN_ADMA;

	if (is_imx53_esdhc(imx_data))
		imx_data->flags |= ESDHC_FLAG_MULTIBLK_NO_INT;

	/*
	 * The imx6q ROM code will change the default watermark level setting
	 * to something insane.  Change it back here.
	 */
	if (is_imx6q_usdhc(imx_data))
		writel(0x08100810, host->ioaddr + SDHCI_WTMK_LVL);

	boarddata = &imx_data->boarddata;
	if (sdhci_esdhc_imx_probe_dt(pdev, boarddata) < 0) {
		if (!host->mmc->parent->platform_data) {
			dev_err(mmc_dev(host->mmc), "no board data!\n");
			err = -EINVAL;
			goto no_board_data;
		}
		imx_data->boarddata = *((struct esdhc_platform_data *)
					host->mmc->parent->platform_data);
	}

	/* write_protect */
	if (boarddata->wp_type == ESDHC_WP_GPIO) {
		err = gpio_request_one(boarddata->wp_gpio, GPIOF_IN, "ESDHC_WP");
		if (err) {
			dev_warn(mmc_dev(host->mmc),
				 "no write-protect pin available!\n");
			boarddata->wp_gpio = -EINVAL;
		}
	} else {
		boarddata->wp_gpio = -EINVAL;
	}

	/* card_detect */
	if (boarddata->cd_type != ESDHC_CD_GPIO)
		boarddata->cd_gpio = -EINVAL;

	switch (boarddata->cd_type) {
	case ESDHC_CD_GPIO:
		err = gpio_request_one(boarddata->cd_gpio, GPIOF_IN, "ESDHC_CD");
		if (err) {
			dev_err(mmc_dev(host->mmc),
				"no card-detect pin available!\n");
			goto no_card_detect_pin;
		}

		err = request_irq(gpio_to_irq(boarddata->cd_gpio), cd_irq,
				 IRQF_TRIGGER_FALLING | IRQF_TRIGGER_RISING,
				 mmc_hostname(host->mmc), host);
		if (err) {
			dev_err(mmc_dev(host->mmc), "request irq error\n");
			goto no_card_detect_irq;
		}
		/* fall through */

	case ESDHC_CD_CONTROLLER:
		/* we have a working card_detect back */
		host->quirks &= ~SDHCI_QUIRK_BROKEN_CARD_DETECTION;
		break;

	case ESDHC_CD_PERMANENT:
		host->mmc->caps = MMC_CAP_NONREMOVABLE;
		break;

	case ESDHC_CD_NONE:
		break;
	}

	err = sdhci_add_host(host);
	if (err)
		goto err_add_host;

	return 0;

err_add_host:
	if (gpio_is_valid(boarddata->cd_gpio))
		free_irq(gpio_to_irq(boarddata->cd_gpio), host);
no_card_detect_irq:
	if (gpio_is_valid(boarddata->cd_gpio))
		gpio_free(boarddata->cd_gpio);
	if (gpio_is_valid(boarddata->wp_gpio))
		gpio_free(boarddata->wp_gpio);
no_card_detect_pin:
no_board_data:
	clk_disable(pltfm_host->clk);
	clk_put(pltfm_host->clk);
err_clk_get:
	kfree(imx_data);
err_imx_data:
	sdhci_pltfm_free(pdev);
	return err;
}

static int __devexit sdhci_esdhc_imx_remove(struct platform_device *pdev)
{
	struct sdhci_host *host = platform_get_drvdata(pdev);
	struct sdhci_pltfm_host *pltfm_host = sdhci_priv(host);
	struct pltfm_imx_data *imx_data = pltfm_host->priv;
	struct esdhc_platform_data *boarddata = &imx_data->boarddata;
	int dead = (readl(host->ioaddr + SDHCI_INT_STATUS) == 0xffffffff);

	sdhci_remove_host(host, dead);

	if (gpio_is_valid(boarddata->wp_gpio))
		gpio_free(boarddata->wp_gpio);

	if (gpio_is_valid(boarddata->cd_gpio)) {
		free_irq(gpio_to_irq(boarddata->cd_gpio), host);
		gpio_free(boarddata->cd_gpio);
	}

	clk_disable(pltfm_host->clk);
	clk_put(pltfm_host->clk);
	kfree(imx_data);

	sdhci_pltfm_free(pdev);

	return 0;
}

static struct platform_driver sdhci_esdhc_imx_driver = {
	.driver		= {
		.name	= "sdhci-esdhc-imx",
		.owner	= THIS_MODULE,
		.of_match_table = imx_esdhc_dt_ids,
	},
	.id_table	= imx_esdhc_devtype,
	.probe		= sdhci_esdhc_imx_probe,
	.remove		= __devexit_p(sdhci_esdhc_imx_remove),
#ifdef CONFIG_PM
	.suspend	= sdhci_pltfm_suspend,
	.resume		= sdhci_pltfm_resume,
#endif
};

static int __init sdhci_esdhc_imx_init(void)
{
	return platform_driver_register(&sdhci_esdhc_imx_driver);
}
module_init(sdhci_esdhc_imx_init);

static void __exit sdhci_esdhc_imx_exit(void)
{
	platform_driver_unregister(&sdhci_esdhc_imx_driver);
}
module_exit(sdhci_esdhc_imx_exit);

MODULE_DESCRIPTION("SDHCI driver for Freescale i.MX eSDHC");
MODULE_AUTHOR("Wolfram Sang <w.sang@pengutronix.de>");
MODULE_LICENSE("GPL v2");<|MERGE_RESOLUTION|>--- conflicted
+++ resolved
@@ -32,10 +32,7 @@
 /* VENDOR SPEC register */
 #define SDHCI_VENDOR_SPEC		0xC0
 #define  SDHCI_VENDOR_SPEC_SDIO_QUIRK	0x00000002
-<<<<<<< HEAD
-=======
 #define SDHCI_WTMK_LVL			0x44
->>>>>>> 6fe4c6d4
 #define SDHCI_MIX_CTRL			0x48
 
 /*
