/* SPDX-License-Identifier: GPL-2.0-only */
/*
 * Copyright (c) 2012 The Chromium OS Authors. All rights reserved.
 *
 * kselftest_harness.h: simple C unit test helper.
 *
 * See documentation in Documentation/dev-tools/kselftest.rst
 *
 * API inspired by code.google.com/p/googletest
 */

/**
 * DOC: example
 *
 * .. code-block:: c
 *
 *    #include "../kselftest_harness.h"
 *
 *    TEST(standalone_test) {
 *      do_some_stuff;
 *      EXPECT_GT(10, stuff) {
 *         stuff_state_t state;
 *         enumerate_stuff_state(&state);
 *         TH_LOG("expectation failed with state: %s", state.msg);
 *      }
 *      more_stuff;
 *      ASSERT_NE(some_stuff, NULL) TH_LOG("how did it happen?!");
 *      last_stuff;
 *      EXPECT_EQ(0, last_stuff);
 *    }
 *
 *    FIXTURE(my_fixture) {
 *      mytype_t *data;
 *      int awesomeness_level;
 *    };
 *    FIXTURE_SETUP(my_fixture) {
 *      self->data = mytype_new();
 *      ASSERT_NE(NULL, self->data);
 *    }
 *    FIXTURE_TEARDOWN(my_fixture) {
 *      mytype_free(self->data);
 *    }
 *    TEST_F(my_fixture, data_is_good) {
 *      EXPECT_EQ(1, is_my_data_good(self->data));
 *    }
 *
 *    TEST_HARNESS_MAIN
 */

#ifndef __KSELFTEST_HARNESS_H
#define __KSELFTEST_HARNESS_H

#define _GNU_SOURCE
#include <asm/types.h>
#include <errno.h>
#include <stdbool.h>
#include <stdint.h>
#include <stdio.h>
#include <stdlib.h>
#include <string.h>
#include <sys/types.h>
#include <sys/wait.h>
#include <unistd.h>

#define TEST_TIMEOUT_DEFAULT 30

/* Utilities exposed to the test definitions */
#ifndef TH_LOG_STREAM
#  define TH_LOG_STREAM stderr
#endif

#ifndef TH_LOG_ENABLED
#  define TH_LOG_ENABLED 1
#endif

/**
 * TH_LOG(fmt, ...)
 *
 * @fmt: format string
 * @...: optional arguments
 *
 * .. code-block:: c
 *
 *     TH_LOG(format, ...)
 *
 * Optional debug logging function available for use in tests.
 * Logging may be enabled or disabled by defining TH_LOG_ENABLED.
 * E.g., #define TH_LOG_ENABLED 1
 *
 * If no definition is provided, logging is enabled by default.
 *
 * If there is no way to print an error message for the process running the
 * test (e.g. not allowed to write to stderr), it is still possible to get the
 * ASSERT_* number for which the test failed.  This behavior can be enabled by
 * writing `_metadata->no_print = true;` before the check sequence that is
 * unable to print.  When an error occur, instead of printing an error message
 * and calling `abort(3)`, the test process call `_exit(2)` with the assert
 * number as argument, which is then printed by the parent process.
 */
#define TH_LOG(fmt, ...) do { \
	if (TH_LOG_ENABLED) \
		__TH_LOG(fmt, ##__VA_ARGS__); \
} while (0)

/* Unconditional logger for internal use. */
#define __TH_LOG(fmt, ...) \
		fprintf(TH_LOG_STREAM, "%s:%d:%s:" fmt "\n", \
			__FILE__, __LINE__, _metadata->name, ##__VA_ARGS__)

/**
 * XFAIL(statement, fmt, ...)
 *
 * @statement: statement to run after reporting XFAIL
 * @fmt: format string
 * @...: optional arguments
 *
 * This forces a "pass" after reporting a failure with an XFAIL prefix,
 * and runs "statement", which is usually "return" or "goto skip".
 */
#define XFAIL(statement, fmt, ...) do { \
	if (TH_LOG_ENABLED) { \
		fprintf(TH_LOG_STREAM, "[  XFAIL!  ] " fmt "\n", \
			##__VA_ARGS__); \
	} \
	/* TODO: find a way to pass xfail to test runner process. */ \
	_metadata->passed = 1; \
	_metadata->trigger = 0; \
	statement; \
} while (0)

/**
 * TEST(test_name) - Defines the test function and creates the registration
 * stub
 *
 * @test_name: test name
 *
 * .. code-block:: c
 *
 *     TEST(name) { implementation }
 *
 * Defines a test by name.
 * Names must be unique and tests must not be run in parallel.  The
 * implementation containing block is a function and scoping should be treated
 * as such.  Returning early may be performed with a bare "return;" statement.
 *
 * EXPECT_* and ASSERT_* are valid in a TEST() { } context.
 */
#define TEST(test_name) __TEST_IMPL(test_name, -1)

/**
 * TEST_SIGNAL(test_name, signal)
 *
 * @test_name: test name
 * @signal: signal number
 *
 * .. code-block:: c
 *
 *     TEST_SIGNAL(name, signal) { implementation }
 *
 * Defines a test by name and the expected term signal.
 * Names must be unique and tests must not be run in parallel.  The
 * implementation containing block is a function and scoping should be treated
 * as such.  Returning early may be performed with a bare "return;" statement.
 *
 * EXPECT_* and ASSERT_* are valid in a TEST() { } context.
 */
#define TEST_SIGNAL(test_name, signal) __TEST_IMPL(test_name, signal)

#define __TEST_IMPL(test_name, _signal) \
	static void test_name(struct __test_metadata *_metadata); \
	static struct __test_metadata _##test_name##_object = \
		{ .name = "global." #test_name, \
		  .fn = &test_name, .termsig = _signal, \
		  .timeout = TEST_TIMEOUT_DEFAULT, }; \
	static void __attribute__((constructor)) _register_##test_name(void) \
	{ \
		__register_test(&_##test_name##_object); \
	} \
	static void test_name( \
		struct __test_metadata __attribute__((unused)) *_metadata)

/**
 * FIXTURE_DATA(datatype_name) - Wraps the struct name so we have one less
 * argument to pass around
 *
 * @datatype_name: datatype name
 *
 * .. code-block:: c
 *
 *     FIXTURE_DATA(datatype name)
 *
 * This call may be used when the type of the fixture data
 * is needed.  In general, this should not be needed unless
 * the *self* is being passed to a helper directly.
 */
#define FIXTURE_DATA(datatype_name) struct _test_data_##datatype_name

/**
 * FIXTURE(fixture_name) - Called once per fixture to setup the data and
 * register
 *
 * @fixture_name: fixture name
 *
 * .. code-block:: c
 *
 *     FIXTURE(datatype name) {
 *       type property1;
 *       ...
 *     };
 *
 * Defines the data provided to TEST_F()-defined tests as *self*.  It should be
 * populated and cleaned up using FIXTURE_SETUP() and FIXTURE_TEARDOWN().
 */
#define FIXTURE(fixture_name) \
	static void __attribute__((constructor)) \
	_register_##fixture_name##_data(void) \
	{ \
		__fixture_count++; \
	} \
	FIXTURE_DATA(fixture_name)

/**
 * FIXTURE_SETUP(fixture_name) - Prepares the setup function for the fixture.
 * *_metadata* is included so that EXPECT_* and ASSERT_* work correctly.
 *
 * @fixture_name: fixture name
 *
 * .. code-block:: c
 *
 *     FIXTURE_SETUP(fixture name) { implementation }
 *
 * Populates the required "setup" function for a fixture.  An instance of the
 * datatype defined with FIXTURE_DATA() will be exposed as *self* for the
 * implementation.
 *
 * ASSERT_* are valid for use in this context and will prempt the execution
 * of any dependent fixture tests.
 *
 * A bare "return;" statement may be used to return early.
 */
#define FIXTURE_SETUP(fixture_name) \
	void fixture_name##_setup( \
		struct __test_metadata __attribute__((unused)) *_metadata, \
		FIXTURE_DATA(fixture_name) __attribute__((unused)) *self)
/**
 * FIXTURE_TEARDOWN(fixture_name)
 * *_metadata* is included so that EXPECT_* and ASSERT_* work correctly.
 *
 * @fixture_name: fixture name
 *
 * .. code-block:: c
 *
 *     FIXTURE_TEARDOWN(fixture name) { implementation }
 *
 * Populates the required "teardown" function for a fixture.  An instance of the
 * datatype defined with FIXTURE_DATA() will be exposed as *self* for the
 * implementation to clean up.
 *
 * A bare "return;" statement may be used to return early.
 */
#define FIXTURE_TEARDOWN(fixture_name) \
	void fixture_name##_teardown( \
		struct __test_metadata __attribute__((unused)) *_metadata, \
		FIXTURE_DATA(fixture_name) __attribute__((unused)) *self)

/**
 * TEST_F(fixture_name, test_name) - Emits test registration and helpers for
 * fixture-based test cases
 *
 * @fixture_name: fixture name
 * @test_name: test name
 *
 * .. code-block:: c
 *
 *     TEST_F(fixture, name) { implementation }
 *
 * Defines a test that depends on a fixture (e.g., is part of a test case).
 * Very similar to TEST() except that *self* is the setup instance of fixture's
 * datatype exposed for use by the implementation.
 *
 * Warning: use of ASSERT_* here will skip TEARDOWN.
 */
/* TODO(wad) register fixtures on dedicated test lists. */
#define TEST_F(fixture_name, test_name) \
	__TEST_F_IMPL(fixture_name, test_name, -1, TEST_TIMEOUT_DEFAULT)

#define TEST_F_SIGNAL(fixture_name, test_name, signal) \
	__TEST_F_IMPL(fixture_name, test_name, signal, TEST_TIMEOUT_DEFAULT)

#define TEST_F_TIMEOUT(fixture_name, test_name, timeout) \
	__TEST_F_IMPL(fixture_name, test_name, -1, timeout)

#define __TEST_F_IMPL(fixture_name, test_name, signal, tmout) \
	static void fixture_name##_##test_name( \
		struct __test_metadata *_metadata, \
		FIXTURE_DATA(fixture_name) *self); \
	static inline void wrapper_##fixture_name##_##test_name( \
		struct __test_metadata *_metadata) \
	{ \
		/* fixture data is alloced, setup, and torn down per call. */ \
		FIXTURE_DATA(fixture_name) self; \
		memset(&self, 0, sizeof(FIXTURE_DATA(fixture_name))); \
		fixture_name##_setup(_metadata, &self); \
		/* Let setup failure terminate early. */ \
		if (!_metadata->passed) \
			return; \
		fixture_name##_##test_name(_metadata, &self); \
		fixture_name##_teardown(_metadata, &self); \
	} \
	static struct __test_metadata \
		      _##fixture_name##_##test_name##_object = { \
		.name = #fixture_name "." #test_name, \
		.fn = &wrapper_##fixture_name##_##test_name, \
		.termsig = signal, \
		.timeout = tmout, \
	 }; \
	static void __attribute__((constructor)) \
			_register_##fixture_name##_##test_name(void) \
	{ \
		__register_test(&_##fixture_name##_##test_name##_object); \
	} \
	static void fixture_name##_##test_name( \
		struct __test_metadata __attribute__((unused)) *_metadata, \
		FIXTURE_DATA(fixture_name) __attribute__((unused)) *self)

/**
 * TEST_HARNESS_MAIN - Simple wrapper to run the test harness
 *
 * .. code-block:: c
 *
 *     TEST_HARNESS_MAIN
 *
 * Use once to append a main() to the test file.
 */
#define TEST_HARNESS_MAIN \
	static void __attribute__((constructor)) \
	__constructor_order_last(void) \
	{ \
		if (!__constructor_order) \
			__constructor_order = _CONSTRUCTOR_ORDER_BACKWARD; \
	} \
	int main(int argc, char **argv) { \
		return test_harness_run(argc, argv); \
	}

/**
 * DOC: operators
 *
 * Operators for use in TEST() and TEST_F().
 * ASSERT_* calls will stop test execution immediately.
 * EXPECT_* calls will emit a failure warning, note it, and continue.
 */

/**
 * ASSERT_EQ(expected, seen)
 *
 * @expected: expected value
 * @seen: measured value
 *
 * ASSERT_EQ(expected, measured): expected == measured
 */
#define ASSERT_EQ(expected, seen) \
	__EXPECT(expected, #expected, seen, #seen, ==, 1)

/**
 * ASSERT_NE(expected, seen)
 *
 * @expected: expected value
 * @seen: measured value
 *
 * ASSERT_NE(expected, measured): expected != measured
 */
#define ASSERT_NE(expected, seen) \
	__EXPECT(expected, #expected, seen, #seen, !=, 1)

/**
 * ASSERT_LT(expected, seen)
 *
 * @expected: expected value
 * @seen: measured value
 *
 * ASSERT_LT(expected, measured): expected < measured
 */
#define ASSERT_LT(expected, seen) \
	__EXPECT(expected, #expected, seen, #seen, <, 1)

/**
 * ASSERT_LE(expected, seen)
 *
 * @expected: expected value
 * @seen: measured value
 *
 * ASSERT_LE(expected, measured): expected <= measured
 */
#define ASSERT_LE(expected, seen) \
	__EXPECT(expected, #expected, seen, #seen, <=, 1)

/**
 * ASSERT_GT(expected, seen)
 *
 * @expected: expected value
 * @seen: measured value
 *
 * ASSERT_GT(expected, measured): expected > measured
 */
#define ASSERT_GT(expected, seen) \
	__EXPECT(expected, #expected, seen, #seen, >, 1)

/**
 * ASSERT_GE(expected, seen)
 *
 * @expected: expected value
 * @seen: measured value
 *
 * ASSERT_GE(expected, measured): expected >= measured
 */
#define ASSERT_GE(expected, seen) \
	__EXPECT(expected, #expected, seen, #seen, >=, 1)

/**
 * ASSERT_NULL(seen)
 *
 * @seen: measured value
 *
 * ASSERT_NULL(measured): NULL == measured
 */
#define ASSERT_NULL(seen) \
	__EXPECT(NULL, "NULL", seen, #seen, ==, 1)

/**
 * ASSERT_TRUE(seen)
 *
 * @seen: measured value
 *
 * ASSERT_TRUE(measured): measured != 0
 */
#define ASSERT_TRUE(seen) \
	__EXPECT(0, "0", seen, #seen, !=, 1)

/**
 * ASSERT_FALSE(seen)
 *
 * @seen: measured value
 *
 * ASSERT_FALSE(measured): measured == 0
 */
#define ASSERT_FALSE(seen) \
	__EXPECT(0, "0", seen, #seen, ==, 1)

/**
 * ASSERT_STREQ(expected, seen)
 *
 * @expected: expected value
 * @seen: measured value
 *
 * ASSERT_STREQ(expected, measured): !strcmp(expected, measured)
 */
#define ASSERT_STREQ(expected, seen) \
	__EXPECT_STR(expected, seen, ==, 1)

/**
 * ASSERT_STRNE(expected, seen)
 *
 * @expected: expected value
 * @seen: measured value
 *
 * ASSERT_STRNE(expected, measured): strcmp(expected, measured)
 */
#define ASSERT_STRNE(expected, seen) \
	__EXPECT_STR(expected, seen, !=, 1)

/**
 * EXPECT_EQ(expected, seen)
 *
 * @expected: expected value
 * @seen: measured value
 *
 * EXPECT_EQ(expected, measured): expected == measured
 */
#define EXPECT_EQ(expected, seen) \
	__EXPECT(expected, #expected, seen, #seen, ==, 0)

/**
 * EXPECT_NE(expected, seen)
 *
 * @expected: expected value
 * @seen: measured value
 *
 * EXPECT_NE(expected, measured): expected != measured
 */
#define EXPECT_NE(expected, seen) \
	__EXPECT(expected, #expected, seen, #seen, !=, 0)

/**
 * EXPECT_LT(expected, seen)
 *
 * @expected: expected value
 * @seen: measured value
 *
 * EXPECT_LT(expected, measured): expected < measured
 */
#define EXPECT_LT(expected, seen) \
	__EXPECT(expected, #expected, seen, #seen, <, 0)

/**
 * EXPECT_LE(expected, seen)
 *
 * @expected: expected value
 * @seen: measured value
 *
 * EXPECT_LE(expected, measured): expected <= measured
 */
#define EXPECT_LE(expected, seen) \
	__EXPECT(expected, #expected, seen, #seen, <=, 0)

/**
 * EXPECT_GT(expected, seen)
 *
 * @expected: expected value
 * @seen: measured value
 *
 * EXPECT_GT(expected, measured): expected > measured
 */
#define EXPECT_GT(expected, seen) \
	__EXPECT(expected, #expected, seen, #seen, >, 0)

/**
 * EXPECT_GE(expected, seen)
 *
 * @expected: expected value
 * @seen: measured value
 *
 * EXPECT_GE(expected, measured): expected >= measured
 */
#define EXPECT_GE(expected, seen) \
	__EXPECT(expected, #expected, seen, #seen, >=, 0)

/**
 * EXPECT_NULL(seen)
 *
 * @seen: measured value
 *
 * EXPECT_NULL(measured): NULL == measured
 */
#define EXPECT_NULL(seen) \
	__EXPECT(NULL, "NULL", seen, #seen, ==, 0)

/**
 * EXPECT_TRUE(seen)
 *
 * @seen: measured value
 *
 * EXPECT_TRUE(measured): 0 != measured
 */
#define EXPECT_TRUE(seen) \
	__EXPECT(0, "0", seen, #seen, !=, 0)

/**
 * EXPECT_FALSE(seen)
 *
 * @seen: measured value
 *
 * EXPECT_FALSE(measured): 0 == measured
 */
#define EXPECT_FALSE(seen) \
	__EXPECT(0, "0", seen, #seen, ==, 0)

/**
 * EXPECT_STREQ(expected, seen)
 *
 * @expected: expected value
 * @seen: measured value
 *
 * EXPECT_STREQ(expected, measured): !strcmp(expected, measured)
 */
#define EXPECT_STREQ(expected, seen) \
	__EXPECT_STR(expected, seen, ==, 0)

/**
 * EXPECT_STRNE(expected, seen)
 *
 * @expected: expected value
 * @seen: measured value
 *
 * EXPECT_STRNE(expected, measured): strcmp(expected, measured)
 */
#define EXPECT_STRNE(expected, seen) \
	__EXPECT_STR(expected, seen, !=, 0)

#define ARRAY_SIZE(a)	(sizeof(a) / sizeof(a[0]))

/* Support an optional handler after and ASSERT_* or EXPECT_*.  The approach is
 * not thread-safe, but it should be fine in most sane test scenarios.
 *
 * Using __bail(), which optionally abort()s, is the easiest way to early
 * return while still providing an optional block to the API consumer.
 */
#define OPTIONAL_HANDLER(_assert) \
	for (; _metadata->trigger; _metadata->trigger = \
			__bail(_assert, _metadata->no_print, _metadata->step))

#define __INC_STEP(_metadata) \
	if (_metadata->passed && _metadata->step < 255) \
		_metadata->step++;

#define __EXPECT(_expected, _expected_str, _seen, _seen_str, _t, _assert) do { \
	/* Avoid multiple evaluation of the cases */ \
	__typeof__(_expected) __exp = (_expected); \
	__typeof__(_seen) __seen = (_seen); \
	if (_assert) __INC_STEP(_metadata); \
	if (!(__exp _t __seen)) { \
		unsigned long long __exp_print = (uintptr_t)__exp; \
		unsigned long long __seen_print = (uintptr_t)__seen; \
		__TH_LOG("Expected %s (%llu) %s %s (%llu)", \
			 _expected_str, __exp_print, #_t, \
			 _seen_str, __seen_print); \
		_metadata->passed = 0; \
		/* Ensure the optional handler is triggered */ \
		_metadata->trigger = 1; \
	} \
} while (0); OPTIONAL_HANDLER(_assert)

#define __EXPECT_STR(_expected, _seen, _t, _assert) do { \
	const char *__exp = (_expected); \
	const char *__seen = (_seen); \
	if (_assert) __INC_STEP(_metadata); \
	if (!(strcmp(__exp, __seen) _t 0))  { \
		__TH_LOG("Expected '%s' %s '%s'.", __exp, #_t, __seen); \
		_metadata->passed = 0; \
		_metadata->trigger = 1; \
	} \
} while (0); OPTIONAL_HANDLER(_assert)

/* Contains all the information for test execution and status checking. */
struct __test_metadata {
	const char *name;
	void (*fn)(struct __test_metadata *);
	pid_t pid;	/* pid of test when being run */
	int termsig;
	int passed;
	int trigger; /* extra handler after the evaluation */
	int timeout;	/* seconds to wait for test timeout */
	bool timed_out;	/* did this test timeout instead of exiting? */
	__u8 step;
	bool no_print; /* manual trigger when TH_LOG_STREAM is not available */
	struct __test_metadata *prev, *next;
};

/* Storage for the (global) tests to be run. */
static struct __test_metadata *__test_list;
static unsigned int __test_count;
static unsigned int __fixture_count;
static int __constructor_order;

#define _CONSTRUCTOR_ORDER_FORWARD   1
#define _CONSTRUCTOR_ORDER_BACKWARD -1

/*
 * Since constructors are called in reverse order, reverse the test
 * list so tests are run in source declaration order.
 * https://gcc.gnu.org/onlinedocs/gccint/Initialization.html
 * However, it seems not all toolchains do this correctly, so use
 * __constructor_order to detect which direction is called first
 * and adjust list building logic to get things running in the right
 * direction.
 */
static inline void __register_test(struct __test_metadata *t)
{
	__test_count++;
	/* Circular linked list where only prev is circular. */
	if (__test_list == NULL) {
		__test_list = t;
		t->next = NULL;
		t->prev = t;
		return;
	}
	if (__constructor_order == _CONSTRUCTOR_ORDER_FORWARD) {
		t->next = NULL;
		t->prev = __test_list->prev;
		t->prev->next = t;
		__test_list->prev = t;
	} else {
		t->next = __test_list;
		t->next->prev = t;
		t->prev = t;
		__test_list = t;
	}
}

static inline int __bail(int for_realz, bool no_print, __u8 step)
{
	if (for_realz) {
		if (no_print)
			_exit(step);
		abort();
	}
	return 0;
}

struct __test_metadata *__active_test;
static void __timeout_handler(int sig, siginfo_t *info, void *ucontext)
{
	struct __test_metadata *t = __active_test;

	/* Sanity check handler execution environment. */
	if (!t) {
		fprintf(TH_LOG_STREAM,
<<<<<<< HEAD
			"no active test in SIGARLM handler!?\n");
=======
			"no active test in SIGALRM handler!?\n");
>>>>>>> 358c7c61
		abort();
	}
	if (sig != SIGALRM || sig != info->si_signo) {
		fprintf(TH_LOG_STREAM,
			"%s: SIGALRM handler caught signal %d!?\n",
			t->name, sig != SIGALRM ? sig : info->si_signo);
		abort();
	}

	t->timed_out = true;
	kill(t->pid, SIGKILL);
}

void __wait_for_test(struct __test_metadata *t)
{
	struct sigaction action = {
		.sa_sigaction = __timeout_handler,
		.sa_flags = SA_SIGINFO,
	};
	struct sigaction saved_action;
	int status;

	if (sigaction(SIGALRM, &action, &saved_action)) {
		t->passed = 0;
		fprintf(TH_LOG_STREAM,
<<<<<<< HEAD
			"%s: unable to install SIGARLM handler\n",
=======
			"%s: unable to install SIGALRM handler\n",
>>>>>>> 358c7c61
			t->name);
		return;
	}
	__active_test = t;
	t->timed_out = false;
	alarm(t->timeout);
	waitpid(t->pid, &status, 0);
	alarm(0);
	if (sigaction(SIGALRM, &saved_action, NULL)) {
		t->passed = 0;
		fprintf(TH_LOG_STREAM,
<<<<<<< HEAD
			"%s: unable to uninstall SIGARLM handler\n",
=======
			"%s: unable to uninstall SIGALRM handler\n",
>>>>>>> 358c7c61
			t->name);
		return;
	}
	__active_test = NULL;

	if (t->timed_out) {
		t->passed = 0;
		fprintf(TH_LOG_STREAM,
			"%s: Test terminated by timeout\n", t->name);
	} else if (WIFEXITED(status)) {
		t->passed = t->termsig == -1 ? !WEXITSTATUS(status) : 0;
		if (t->termsig != -1) {
			fprintf(TH_LOG_STREAM,
				"%s: Test exited normally "
				"instead of by signal (code: %d)\n",
				t->name,
				WEXITSTATUS(status));
		} else if (!t->passed) {
			fprintf(TH_LOG_STREAM,
				"%s: Test failed at step #%d\n",
				t->name,
				WEXITSTATUS(status));
		}
	} else if (WIFSIGNALED(status)) {
		t->passed = 0;
		if (WTERMSIG(status) == SIGABRT) {
			fprintf(TH_LOG_STREAM,
				"%s: Test terminated by assertion\n",
				t->name);
		} else if (WTERMSIG(status) == t->termsig) {
			t->passed = 1;
		} else {
			fprintf(TH_LOG_STREAM,
				"%s: Test terminated unexpectedly "
				"by signal %d\n",
				t->name,
				WTERMSIG(status));
		}
	} else {
		fprintf(TH_LOG_STREAM,
			"%s: Test ended in some other way [%u]\n",
			t->name,
			status);
	}
}

void __run_test(struct __test_metadata *t)
{
	t->passed = 1;
	t->trigger = 0;
	printf("[ RUN      ] %s\n", t->name);
	t->pid = fork();
	if (t->pid < 0) {
		printf("ERROR SPAWNING TEST CHILD\n");
		t->passed = 0;
	} else if (t->pid == 0) {
		t->fn(t);
		/* return the step that failed or 0 */
		_exit(t->passed ? 0 : t->step);
	} else {
		__wait_for_test(t);
	}
	printf("[     %4s ] %s\n", (t->passed ? "OK" : "FAIL"), t->name);
}

static int test_harness_run(int __attribute__((unused)) argc,
			    char __attribute__((unused)) **argv)
{
	struct __test_metadata *t;
	int ret = 0;
	unsigned int count = 0;
	unsigned int pass_count = 0;

	/* TODO(wad) add optional arguments similar to gtest. */
	printf("[==========] Running %u tests from %u test cases.\n",
	       __test_count, __fixture_count + 1);
	for (t = __test_list; t; t = t->next) {
		count++;
		__run_test(t);
		if (t->passed)
			pass_count++;
		else
			ret = 1;
	}
	printf("[==========] %u / %u tests passed.\n", pass_count, count);
	printf("[  %s  ]\n", (ret ? "FAILED" : "PASSED"));
	return ret;
}

static void __attribute__((constructor)) __constructor_order_first(void)
{
	if (!__constructor_order)
		__constructor_order = _CONSTRUCTOR_ORDER_FORWARD;
}

#endif  /* __KSELFTEST_HARNESS_H */<|MERGE_RESOLUTION|>--- conflicted
+++ resolved
@@ -705,11 +705,7 @@
 	/* Sanity check handler execution environment. */
 	if (!t) {
 		fprintf(TH_LOG_STREAM,
-<<<<<<< HEAD
-			"no active test in SIGARLM handler!?\n");
-=======
 			"no active test in SIGALRM handler!?\n");
->>>>>>> 358c7c61
 		abort();
 	}
 	if (sig != SIGALRM || sig != info->si_signo) {
@@ -735,11 +731,7 @@
 	if (sigaction(SIGALRM, &action, &saved_action)) {
 		t->passed = 0;
 		fprintf(TH_LOG_STREAM,
-<<<<<<< HEAD
-			"%s: unable to install SIGARLM handler\n",
-=======
 			"%s: unable to install SIGALRM handler\n",
->>>>>>> 358c7c61
 			t->name);
 		return;
 	}
@@ -751,11 +743,7 @@
 	if (sigaction(SIGALRM, &saved_action, NULL)) {
 		t->passed = 0;
 		fprintf(TH_LOG_STREAM,
-<<<<<<< HEAD
-			"%s: unable to uninstall SIGARLM handler\n",
-=======
 			"%s: unable to uninstall SIGALRM handler\n",
->>>>>>> 358c7c61
 			t->name);
 		return;
 	}
