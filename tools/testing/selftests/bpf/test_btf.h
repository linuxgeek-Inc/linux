/* SPDX-License-Identifier: GPL-2.0 */
/* Copyright (c) 2019 Facebook */

#ifndef _TEST_BTF_H
#define _TEST_BTF_H

#define BTF_INFO_ENC(kind, kind_flag, vlen)			\
	((!!(kind_flag) << 31) | ((kind) << 24) | ((vlen) & BTF_MAX_VLEN))

#define BTF_TYPE_ENC(name, info, size_or_type)	\
	(name), (info), (size_or_type)

#define BTF_INT_ENC(encoding, bits_offset, nr_bits)	\
	((encoding) << 24 | (bits_offset) << 16 | (nr_bits))
#define BTF_TYPE_INT_ENC(name, encoding, bits_offset, bits, sz)	\
	BTF_TYPE_ENC(name, BTF_INFO_ENC(BTF_KIND_INT, 0, 0), sz),	\
	BTF_INT_ENC(encoding, bits_offset, bits)

#define BTF_FWD_ENC(name, kind_flag) \
	BTF_TYPE_ENC(name, BTF_INFO_ENC(BTF_KIND_FWD, kind_flag, 0), 0)

#define BTF_ARRAY_ENC(type, index_type, nr_elems)	\
	(type), (index_type), (nr_elems)
#define BTF_TYPE_ARRAY_ENC(type, index_type, nr_elems) \
	BTF_TYPE_ENC(0, BTF_INFO_ENC(BTF_KIND_ARRAY, 0, 0), 0), \
	BTF_ARRAY_ENC(type, index_type, nr_elems)

#define BTF_STRUCT_ENC(name, nr_elems, sz)	\
	BTF_TYPE_ENC(name, BTF_INFO_ENC(BTF_KIND_STRUCT, 0, nr_elems), sz)

#define BTF_UNION_ENC(name, nr_elems, sz)	\
	BTF_TYPE_ENC(name, BTF_INFO_ENC(BTF_KIND_UNION, 0, nr_elems), sz)

#define BTF_VAR_ENC(name, type, linkage)	\
	BTF_TYPE_ENC(name, BTF_INFO_ENC(BTF_KIND_VAR, 0, 0), type), (linkage)
#define BTF_VAR_SECINFO_ENC(type, offset, size)	\
	(type), (offset), (size)

#define BTF_MEMBER_ENC(name, type, bits_offset)	\
	(name), (type), (bits_offset)
#define BTF_ENUM_ENC(name, val) (name), (val)
#define BTF_MEMBER_OFFSET(bitfield_size, bits_offset) \
	((bitfield_size) << 24 | (bits_offset))

#define BTF_TYPEDEF_ENC(name, type) \
	BTF_TYPE_ENC(name, BTF_INFO_ENC(BTF_KIND_TYPEDEF, 0, 0), type)

#define BTF_PTR_ENC(type) \
	BTF_TYPE_ENC(0, BTF_INFO_ENC(BTF_KIND_PTR, 0, 0), type)

#define BTF_CONST_ENC(type) \
	BTF_TYPE_ENC(0, BTF_INFO_ENC(BTF_KIND_CONST, 0, 0), type)

#define BTF_VOLATILE_ENC(type) \
	BTF_TYPE_ENC(0, BTF_INFO_ENC(BTF_KIND_VOLATILE, 0, 0), type)

#define BTF_RESTRICT_ENC(type) \
	BTF_TYPE_ENC(0, BTF_INFO_ENC(BTF_KIND_RESTRICT, 0, 0), type)

#define BTF_FUNC_PROTO_ENC(ret_type, nargs) \
	BTF_TYPE_ENC(0, BTF_INFO_ENC(BTF_KIND_FUNC_PROTO, 0, nargs), ret_type)

#define BTF_FUNC_PROTO_ARG_ENC(name, type) \
	(name), (type)

#define BTF_FUNC_ENC(name, func_proto) \
	BTF_TYPE_ENC(name, BTF_INFO_ENC(BTF_KIND_FUNC, 0, 0), func_proto)

#define BTF_TYPE_FLOAT_ENC(name, sz) \
	BTF_TYPE_ENC(name, BTF_INFO_ENC(BTF_KIND_FLOAT, 0, 0), sz)

#define BTF_DECL_TAG_ENC(value, type, component_idx)	\
	BTF_TYPE_ENC(value, BTF_INFO_ENC(BTF_KIND_DECL_TAG, 0, 0), type), (component_idx)

<<<<<<< HEAD
=======
#define BTF_TYPE_TAG_ENC(value, type)	\
	BTF_TYPE_ENC(value, BTF_INFO_ENC(BTF_KIND_TYPE_TAG, 0, 0), type)

>>>>>>> 754e0b0e
#endif /* _TEST_BTF_H */<|MERGE_RESOLUTION|>--- conflicted
+++ resolved
@@ -72,10 +72,7 @@
 #define BTF_DECL_TAG_ENC(value, type, component_idx)	\
 	BTF_TYPE_ENC(value, BTF_INFO_ENC(BTF_KIND_DECL_TAG, 0, 0), type), (component_idx)
 
-<<<<<<< HEAD
-=======
 #define BTF_TYPE_TAG_ENC(value, type)	\
 	BTF_TYPE_ENC(value, BTF_INFO_ENC(BTF_KIND_TYPE_TAG, 0, 0), type)
 
->>>>>>> 754e0b0e
 #endif /* _TEST_BTF_H */