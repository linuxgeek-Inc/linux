/* xfrm_user.c: User interface to configure xfrm engine.
 *
 * Copyright (C) 2002 David S. Miller (davem@redhat.com)
 *
 * Changes:
 *	Mitsuru KANDA @USAGI
 * 	Kazunori MIYAZAWA @USAGI
 * 	Kunihiro Ishiguro <kunihiro@ipinfusion.com>
 * 		IPv6 support
 *
 */

#include <linux/crypto.h>
#include <linux/module.h>
#include <linux/kernel.h>
#include <linux/types.h>
#include <linux/slab.h>
#include <linux/socket.h>
#include <linux/string.h>
#include <linux/net.h>
#include <linux/skbuff.h>
#include <linux/pfkeyv2.h>
#include <linux/ipsec.h>
#include <linux/init.h>
#include <linux/security.h>
#include <net/sock.h>
#include <net/xfrm.h>
#include <net/netlink.h>
#include <net/ah.h>
#include <asm/uaccess.h>
#if defined(CONFIG_IPV6) || defined(CONFIG_IPV6_MODULE)
#include <linux/in6.h>
#endif

static inline int aead_len(struct xfrm_algo_aead *alg)
{
	return sizeof(*alg) + ((alg->alg_key_len + 7) / 8);
}

static int verify_one_alg(struct nlattr **attrs, enum xfrm_attr_type_t type)
{
	struct nlattr *rt = attrs[type];
	struct xfrm_algo *algp;

	if (!rt)
		return 0;

	algp = nla_data(rt);
	if (nla_len(rt) < xfrm_alg_len(algp))
		return -EINVAL;

	switch (type) {
	case XFRMA_ALG_AUTH:
	case XFRMA_ALG_CRYPT:
	case XFRMA_ALG_COMP:
		break;

	default:
		return -EINVAL;
	}

	algp->alg_name[CRYPTO_MAX_ALG_NAME - 1] = '\0';
	return 0;
}

static int verify_auth_trunc(struct nlattr **attrs)
{
	struct nlattr *rt = attrs[XFRMA_ALG_AUTH_TRUNC];
	struct xfrm_algo_auth *algp;

	if (!rt)
		return 0;

	algp = nla_data(rt);
	if (nla_len(rt) < xfrm_alg_auth_len(algp))
		return -EINVAL;

	algp->alg_name[CRYPTO_MAX_ALG_NAME - 1] = '\0';
	return 0;
}

static int verify_aead(struct nlattr **attrs)
{
	struct nlattr *rt = attrs[XFRMA_ALG_AEAD];
	struct xfrm_algo_aead *algp;

	if (!rt)
		return 0;

	algp = nla_data(rt);
	if (nla_len(rt) < aead_len(algp))
		return -EINVAL;

	algp->alg_name[CRYPTO_MAX_ALG_NAME - 1] = '\0';
	return 0;
}

static void verify_one_addr(struct nlattr **attrs, enum xfrm_attr_type_t type,
			   xfrm_address_t **addrp)
{
	struct nlattr *rt = attrs[type];

	if (rt && addrp)
		*addrp = nla_data(rt);
}

static inline int verify_sec_ctx_len(struct nlattr **attrs)
{
	struct nlattr *rt = attrs[XFRMA_SEC_CTX];
	struct xfrm_user_sec_ctx *uctx;

	if (!rt)
		return 0;

	uctx = nla_data(rt);
	if (uctx->len != (sizeof(struct xfrm_user_sec_ctx) + uctx->ctx_len))
		return -EINVAL;

	return 0;
}

static inline int verify_replay(struct xfrm_usersa_info *p,
				struct nlattr **attrs)
{
	struct nlattr *rt = attrs[XFRMA_REPLAY_ESN_VAL];

	if (!rt)
		return 0;

<<<<<<< HEAD
=======
	if (p->id.proto != IPPROTO_ESP)
		return -EINVAL;

>>>>>>> 00b317a4
	if (p->replay_window != 0)
		return -EINVAL;

	return 0;
}

static int verify_newsa_info(struct xfrm_usersa_info *p,
			     struct nlattr **attrs)
{
	int err;

	err = -EINVAL;
	switch (p->family) {
	case AF_INET:
		break;

	case AF_INET6:
#if defined(CONFIG_IPV6) || defined(CONFIG_IPV6_MODULE)
		break;
#else
		err = -EAFNOSUPPORT;
		goto out;
#endif

	default:
		goto out;
	}

	err = -EINVAL;
	switch (p->id.proto) {
	case IPPROTO_AH:
		if ((!attrs[XFRMA_ALG_AUTH]	&&
		     !attrs[XFRMA_ALG_AUTH_TRUNC]) ||
		    attrs[XFRMA_ALG_AEAD]	||
		    attrs[XFRMA_ALG_CRYPT]	||
		    attrs[XFRMA_ALG_COMP]	||
		    attrs[XFRMA_TFCPAD])
			goto out;
		break;

	case IPPROTO_ESP:
		if (attrs[XFRMA_ALG_COMP])
			goto out;
		if (!attrs[XFRMA_ALG_AUTH] &&
		    !attrs[XFRMA_ALG_AUTH_TRUNC] &&
		    !attrs[XFRMA_ALG_CRYPT] &&
		    !attrs[XFRMA_ALG_AEAD])
			goto out;
		if ((attrs[XFRMA_ALG_AUTH] ||
		     attrs[XFRMA_ALG_AUTH_TRUNC] ||
		     attrs[XFRMA_ALG_CRYPT]) &&
		    attrs[XFRMA_ALG_AEAD])
			goto out;
		if (attrs[XFRMA_TFCPAD] &&
		    p->mode != XFRM_MODE_TUNNEL)
			goto out;
		break;

	case IPPROTO_COMP:
		if (!attrs[XFRMA_ALG_COMP]	||
		    attrs[XFRMA_ALG_AEAD]	||
		    attrs[XFRMA_ALG_AUTH]	||
		    attrs[XFRMA_ALG_AUTH_TRUNC]	||
		    attrs[XFRMA_ALG_CRYPT]	||
		    attrs[XFRMA_TFCPAD])
			goto out;
		break;

#if defined(CONFIG_IPV6) || defined(CONFIG_IPV6_MODULE)
	case IPPROTO_DSTOPTS:
	case IPPROTO_ROUTING:
		if (attrs[XFRMA_ALG_COMP]	||
		    attrs[XFRMA_ALG_AUTH]	||
		    attrs[XFRMA_ALG_AUTH_TRUNC]	||
		    attrs[XFRMA_ALG_AEAD]	||
		    attrs[XFRMA_ALG_CRYPT]	||
		    attrs[XFRMA_ENCAP]		||
		    attrs[XFRMA_SEC_CTX]	||
		    attrs[XFRMA_TFCPAD]		||
		    !attrs[XFRMA_COADDR])
			goto out;
		break;
#endif

	default:
		goto out;
	}

	if ((err = verify_aead(attrs)))
		goto out;
	if ((err = verify_auth_trunc(attrs)))
		goto out;
	if ((err = verify_one_alg(attrs, XFRMA_ALG_AUTH)))
		goto out;
	if ((err = verify_one_alg(attrs, XFRMA_ALG_CRYPT)))
		goto out;
	if ((err = verify_one_alg(attrs, XFRMA_ALG_COMP)))
		goto out;
	if ((err = verify_sec_ctx_len(attrs)))
		goto out;
	if ((err = verify_replay(p, attrs)))
		goto out;

	err = -EINVAL;
	switch (p->mode) {
	case XFRM_MODE_TRANSPORT:
	case XFRM_MODE_TUNNEL:
	case XFRM_MODE_ROUTEOPTIMIZATION:
	case XFRM_MODE_BEET:
		break;

	default:
		goto out;
	}

	err = 0;

out:
	return err;
}

static int attach_one_algo(struct xfrm_algo **algpp, u8 *props,
			   struct xfrm_algo_desc *(*get_byname)(const char *, int),
			   struct nlattr *rta)
{
	struct xfrm_algo *p, *ualg;
	struct xfrm_algo_desc *algo;

	if (!rta)
		return 0;

	ualg = nla_data(rta);

	algo = get_byname(ualg->alg_name, 1);
	if (!algo)
		return -ENOSYS;
	*props = algo->desc.sadb_alg_id;

	p = kmemdup(ualg, xfrm_alg_len(ualg), GFP_KERNEL);
	if (!p)
		return -ENOMEM;

	strcpy(p->alg_name, algo->name);
	*algpp = p;
	return 0;
}

static int attach_auth(struct xfrm_algo_auth **algpp, u8 *props,
		       struct nlattr *rta)
{
	struct xfrm_algo *ualg;
	struct xfrm_algo_auth *p;
	struct xfrm_algo_desc *algo;

	if (!rta)
		return 0;

	ualg = nla_data(rta);

	algo = xfrm_aalg_get_byname(ualg->alg_name, 1);
	if (!algo)
		return -ENOSYS;
	*props = algo->desc.sadb_alg_id;

	p = kmalloc(sizeof(*p) + (ualg->alg_key_len + 7) / 8, GFP_KERNEL);
	if (!p)
		return -ENOMEM;

	strcpy(p->alg_name, algo->name);
	p->alg_key_len = ualg->alg_key_len;
	p->alg_trunc_len = algo->uinfo.auth.icv_truncbits;
	memcpy(p->alg_key, ualg->alg_key, (ualg->alg_key_len + 7) / 8);

	*algpp = p;
	return 0;
}

static int attach_auth_trunc(struct xfrm_algo_auth **algpp, u8 *props,
			     struct nlattr *rta)
{
	struct xfrm_algo_auth *p, *ualg;
	struct xfrm_algo_desc *algo;

	if (!rta)
		return 0;

	ualg = nla_data(rta);

	algo = xfrm_aalg_get_byname(ualg->alg_name, 1);
	if (!algo)
		return -ENOSYS;
	if ((ualg->alg_trunc_len / 8) > MAX_AH_AUTH_LEN ||
	    ualg->alg_trunc_len > algo->uinfo.auth.icv_fullbits)
		return -EINVAL;
	*props = algo->desc.sadb_alg_id;

	p = kmemdup(ualg, xfrm_alg_auth_len(ualg), GFP_KERNEL);
	if (!p)
		return -ENOMEM;

	strcpy(p->alg_name, algo->name);
	if (!p->alg_trunc_len)
		p->alg_trunc_len = algo->uinfo.auth.icv_truncbits;

	*algpp = p;
	return 0;
}

static int attach_aead(struct xfrm_algo_aead **algpp, u8 *props,
		       struct nlattr *rta)
{
	struct xfrm_algo_aead *p, *ualg;
	struct xfrm_algo_desc *algo;

	if (!rta)
		return 0;

	ualg = nla_data(rta);

	algo = xfrm_aead_get_byname(ualg->alg_name, ualg->alg_icv_len, 1);
	if (!algo)
		return -ENOSYS;
	*props = algo->desc.sadb_alg_id;

	p = kmemdup(ualg, aead_len(ualg), GFP_KERNEL);
	if (!p)
		return -ENOMEM;

	strcpy(p->alg_name, algo->name);
	*algpp = p;
	return 0;
}

<<<<<<< HEAD
=======
static inline int xfrm_replay_verify_len(struct xfrm_replay_state_esn *replay_esn,
					 struct nlattr *rp)
{
	struct xfrm_replay_state_esn *up;

	if (!replay_esn || !rp)
		return 0;

	up = nla_data(rp);

	if (xfrm_replay_state_esn_len(replay_esn) !=
			xfrm_replay_state_esn_len(up))
		return -EINVAL;

	return 0;
}

>>>>>>> 00b317a4
static int xfrm_alloc_replay_state_esn(struct xfrm_replay_state_esn **replay_esn,
				       struct xfrm_replay_state_esn **preplay_esn,
				       struct nlattr *rta)
{
	struct xfrm_replay_state_esn *p, *pp, *up;

	if (!rta)
		return 0;

	up = nla_data(rta);

	p = kmemdup(up, xfrm_replay_state_esn_len(up), GFP_KERNEL);
	if (!p)
		return -ENOMEM;

	pp = kmemdup(up, xfrm_replay_state_esn_len(up), GFP_KERNEL);
	if (!pp) {
		kfree(p);
		return -ENOMEM;
	}

	*replay_esn = p;
	*preplay_esn = pp;

	return 0;
}

static inline int xfrm_user_sec_ctx_size(struct xfrm_sec_ctx *xfrm_ctx)
{
	int len = 0;

	if (xfrm_ctx) {
		len += sizeof(struct xfrm_user_sec_ctx);
		len += xfrm_ctx->ctx_len;
	}
	return len;
}

static void copy_from_user_state(struct xfrm_state *x, struct xfrm_usersa_info *p)
{
	memcpy(&x->id, &p->id, sizeof(x->id));
	memcpy(&x->sel, &p->sel, sizeof(x->sel));
	memcpy(&x->lft, &p->lft, sizeof(x->lft));
	x->props.mode = p->mode;
	x->props.replay_window = p->replay_window;
	x->props.reqid = p->reqid;
	x->props.family = p->family;
	memcpy(&x->props.saddr, &p->saddr, sizeof(x->props.saddr));
	x->props.flags = p->flags;

	if (!x->sel.family && !(p->flags & XFRM_STATE_AF_UNSPEC))
		x->sel.family = p->family;
}

/*
 * someday when pfkey also has support, we could have the code
 * somehow made shareable and move it to xfrm_state.c - JHS
 *
*/
static void xfrm_update_ae_params(struct xfrm_state *x, struct nlattr **attrs)
{
	struct nlattr *rp = attrs[XFRMA_REPLAY_VAL];
	struct nlattr *re = attrs[XFRMA_REPLAY_ESN_VAL];
	struct nlattr *lt = attrs[XFRMA_LTIME_VAL];
	struct nlattr *et = attrs[XFRMA_ETIMER_THRESH];
	struct nlattr *rt = attrs[XFRMA_REPLAY_THRESH];

	if (re) {
		struct xfrm_replay_state_esn *replay_esn;
		replay_esn = nla_data(re);
		memcpy(x->replay_esn, replay_esn,
		       xfrm_replay_state_esn_len(replay_esn));
		memcpy(x->preplay_esn, replay_esn,
		       xfrm_replay_state_esn_len(replay_esn));
	}

	if (rp) {
		struct xfrm_replay_state *replay;
		replay = nla_data(rp);
		memcpy(&x->replay, replay, sizeof(*replay));
		memcpy(&x->preplay, replay, sizeof(*replay));
	}

	if (lt) {
		struct xfrm_lifetime_cur *ltime;
		ltime = nla_data(lt);
		x->curlft.bytes = ltime->bytes;
		x->curlft.packets = ltime->packets;
		x->curlft.add_time = ltime->add_time;
		x->curlft.use_time = ltime->use_time;
	}

	if (et)
		x->replay_maxage = nla_get_u32(et);

	if (rt)
		x->replay_maxdiff = nla_get_u32(rt);
}

static struct xfrm_state *xfrm_state_construct(struct net *net,
					       struct xfrm_usersa_info *p,
					       struct nlattr **attrs,
					       int *errp)
{
	struct xfrm_state *x = xfrm_state_alloc(net);
	int err = -ENOMEM;

	if (!x)
		goto error_no_put;

	copy_from_user_state(x, p);

	if ((err = attach_aead(&x->aead, &x->props.ealgo,
			       attrs[XFRMA_ALG_AEAD])))
		goto error;
	if ((err = attach_auth_trunc(&x->aalg, &x->props.aalgo,
				     attrs[XFRMA_ALG_AUTH_TRUNC])))
		goto error;
	if (!x->props.aalgo) {
		if ((err = attach_auth(&x->aalg, &x->props.aalgo,
				       attrs[XFRMA_ALG_AUTH])))
			goto error;
	}
	if ((err = attach_one_algo(&x->ealg, &x->props.ealgo,
				   xfrm_ealg_get_byname,
				   attrs[XFRMA_ALG_CRYPT])))
		goto error;
	if ((err = attach_one_algo(&x->calg, &x->props.calgo,
				   xfrm_calg_get_byname,
				   attrs[XFRMA_ALG_COMP])))
		goto error;

	if (attrs[XFRMA_ENCAP]) {
		x->encap = kmemdup(nla_data(attrs[XFRMA_ENCAP]),
				   sizeof(*x->encap), GFP_KERNEL);
		if (x->encap == NULL)
			goto error;
	}

	if (attrs[XFRMA_TFCPAD])
		x->tfcpad = nla_get_u32(attrs[XFRMA_TFCPAD]);

	if (attrs[XFRMA_COADDR]) {
		x->coaddr = kmemdup(nla_data(attrs[XFRMA_COADDR]),
				    sizeof(*x->coaddr), GFP_KERNEL);
		if (x->coaddr == NULL)
			goto error;
	}

	xfrm_mark_get(attrs, &x->mark);

	err = __xfrm_init_state(x, false);
	if (err)
		goto error;

	if (attrs[XFRMA_SEC_CTX] &&
	    security_xfrm_state_alloc(x, nla_data(attrs[XFRMA_SEC_CTX])))
		goto error;

	if ((err = xfrm_alloc_replay_state_esn(&x->replay_esn, &x->preplay_esn,
					       attrs[XFRMA_REPLAY_ESN_VAL])))
		goto error;

	x->km.seq = p->seq;
	x->replay_maxdiff = net->xfrm.sysctl_aevent_rseqth;
	/* sysctl_xfrm_aevent_etime is in 100ms units */
	x->replay_maxage = (net->xfrm.sysctl_aevent_etime*HZ)/XFRM_AE_ETH_M;

	if ((err = xfrm_init_replay(x)))
		goto error;

	/* override default values from above */
	xfrm_update_ae_params(x, attrs);

	return x;

error:
	x->km.state = XFRM_STATE_DEAD;
	xfrm_state_put(x);
error_no_put:
	*errp = err;
	return NULL;
}

static int xfrm_add_sa(struct sk_buff *skb, struct nlmsghdr *nlh,
		struct nlattr **attrs)
{
	struct net *net = sock_net(skb->sk);
	struct xfrm_usersa_info *p = nlmsg_data(nlh);
	struct xfrm_state *x;
	int err;
	struct km_event c;
	uid_t loginuid = audit_get_loginuid(current);
	u32 sessionid = audit_get_sessionid(current);
	u32 sid;

	err = verify_newsa_info(p, attrs);
	if (err)
		return err;

	x = xfrm_state_construct(net, p, attrs, &err);
	if (!x)
		return err;

	xfrm_state_hold(x);
	if (nlh->nlmsg_type == XFRM_MSG_NEWSA)
		err = xfrm_state_add(x);
	else
		err = xfrm_state_update(x);

	security_task_getsecid(current, &sid);
	xfrm_audit_state_add(x, err ? 0 : 1, loginuid, sessionid, sid);

	if (err < 0) {
		x->km.state = XFRM_STATE_DEAD;
		__xfrm_state_put(x);
		goto out;
	}

	c.seq = nlh->nlmsg_seq;
	c.pid = nlh->nlmsg_pid;
	c.event = nlh->nlmsg_type;

	km_state_notify(x, &c);
out:
	xfrm_state_put(x);
	return err;
}

static struct xfrm_state *xfrm_user_state_lookup(struct net *net,
						 struct xfrm_usersa_id *p,
						 struct nlattr **attrs,
						 int *errp)
{
	struct xfrm_state *x = NULL;
	struct xfrm_mark m;
	int err;
	u32 mark = xfrm_mark_get(attrs, &m);

	if (xfrm_id_proto_match(p->proto, IPSEC_PROTO_ANY)) {
		err = -ESRCH;
		x = xfrm_state_lookup(net, mark, &p->daddr, p->spi, p->proto, p->family);
	} else {
		xfrm_address_t *saddr = NULL;

		verify_one_addr(attrs, XFRMA_SRCADDR, &saddr);
		if (!saddr) {
			err = -EINVAL;
			goto out;
		}

		err = -ESRCH;
		x = xfrm_state_lookup_byaddr(net, mark,
					     &p->daddr, saddr,
					     p->proto, p->family);
	}

 out:
	if (!x && errp)
		*errp = err;
	return x;
}

static int xfrm_del_sa(struct sk_buff *skb, struct nlmsghdr *nlh,
		struct nlattr **attrs)
{
	struct net *net = sock_net(skb->sk);
	struct xfrm_state *x;
	int err = -ESRCH;
	struct km_event c;
	struct xfrm_usersa_id *p = nlmsg_data(nlh);
	uid_t loginuid = audit_get_loginuid(current);
	u32 sessionid = audit_get_sessionid(current);
	u32 sid;

	x = xfrm_user_state_lookup(net, p, attrs, &err);
	if (x == NULL)
		return err;

	if ((err = security_xfrm_state_delete(x)) != 0)
		goto out;

	if (xfrm_state_kern(x)) {
		err = -EPERM;
		goto out;
	}

	err = xfrm_state_delete(x);

	if (err < 0)
		goto out;

	c.seq = nlh->nlmsg_seq;
	c.pid = nlh->nlmsg_pid;
	c.event = nlh->nlmsg_type;
	km_state_notify(x, &c);

out:
	security_task_getsecid(current, &sid);
	xfrm_audit_state_delete(x, err ? 0 : 1, loginuid, sessionid, sid);
	xfrm_state_put(x);
	return err;
}

static void copy_to_user_state(struct xfrm_state *x, struct xfrm_usersa_info *p)
{
	memcpy(&p->id, &x->id, sizeof(p->id));
	memcpy(&p->sel, &x->sel, sizeof(p->sel));
	memcpy(&p->lft, &x->lft, sizeof(p->lft));
	memcpy(&p->curlft, &x->curlft, sizeof(p->curlft));
	memcpy(&p->stats, &x->stats, sizeof(p->stats));
	memcpy(&p->saddr, &x->props.saddr, sizeof(p->saddr));
	p->mode = x->props.mode;
	p->replay_window = x->props.replay_window;
	p->reqid = x->props.reqid;
	p->family = x->props.family;
	p->flags = x->props.flags;
	p->seq = x->km.seq;
}

struct xfrm_dump_info {
	struct sk_buff *in_skb;
	struct sk_buff *out_skb;
	u32 nlmsg_seq;
	u16 nlmsg_flags;
};

static int copy_sec_ctx(struct xfrm_sec_ctx *s, struct sk_buff *skb)
{
	struct xfrm_user_sec_ctx *uctx;
	struct nlattr *attr;
	int ctx_size = sizeof(*uctx) + s->ctx_len;

	attr = nla_reserve(skb, XFRMA_SEC_CTX, ctx_size);
	if (attr == NULL)
		return -EMSGSIZE;

	uctx = nla_data(attr);
	uctx->exttype = XFRMA_SEC_CTX;
	uctx->len = ctx_size;
	uctx->ctx_doi = s->ctx_doi;
	uctx->ctx_alg = s->ctx_alg;
	uctx->ctx_len = s->ctx_len;
	memcpy(uctx + 1, s->ctx_str, s->ctx_len);

	return 0;
}

static int copy_to_user_auth(struct xfrm_algo_auth *auth, struct sk_buff *skb)
{
	struct xfrm_algo *algo;
	struct nlattr *nla;

	nla = nla_reserve(skb, XFRMA_ALG_AUTH,
			  sizeof(*algo) + (auth->alg_key_len + 7) / 8);
	if (!nla)
		return -EMSGSIZE;

	algo = nla_data(nla);
	strcpy(algo->alg_name, auth->alg_name);
	memcpy(algo->alg_key, auth->alg_key, (auth->alg_key_len + 7) / 8);
	algo->alg_key_len = auth->alg_key_len;

	return 0;
}

/* Don't change this without updating xfrm_sa_len! */
static int copy_to_user_state_extra(struct xfrm_state *x,
				    struct xfrm_usersa_info *p,
				    struct sk_buff *skb)
{
	copy_to_user_state(x, p);

	if (x->coaddr)
		NLA_PUT(skb, XFRMA_COADDR, sizeof(*x->coaddr), x->coaddr);

	if (x->lastused)
		NLA_PUT_U64(skb, XFRMA_LASTUSED, x->lastused);

	if (x->aead)
		NLA_PUT(skb, XFRMA_ALG_AEAD, aead_len(x->aead), x->aead);
	if (x->aalg) {
		if (copy_to_user_auth(x->aalg, skb))
			goto nla_put_failure;

		NLA_PUT(skb, XFRMA_ALG_AUTH_TRUNC,
			xfrm_alg_auth_len(x->aalg), x->aalg);
	}
	if (x->ealg)
		NLA_PUT(skb, XFRMA_ALG_CRYPT, xfrm_alg_len(x->ealg), x->ealg);
	if (x->calg)
		NLA_PUT(skb, XFRMA_ALG_COMP, sizeof(*(x->calg)), x->calg);

	if (x->encap)
		NLA_PUT(skb, XFRMA_ENCAP, sizeof(*x->encap), x->encap);

	if (x->tfcpad)
		NLA_PUT_U32(skb, XFRMA_TFCPAD, x->tfcpad);

	if (xfrm_mark_put(skb, &x->mark))
		goto nla_put_failure;

	if (x->replay_esn)
		NLA_PUT(skb, XFRMA_REPLAY_ESN_VAL,
			xfrm_replay_state_esn_len(x->replay_esn), x->replay_esn);

	if (x->security && copy_sec_ctx(x->security, skb) < 0)
		goto nla_put_failure;

	return 0;

nla_put_failure:
	return -EMSGSIZE;
}

static int dump_one_state(struct xfrm_state *x, int count, void *ptr)
{
	struct xfrm_dump_info *sp = ptr;
	struct sk_buff *in_skb = sp->in_skb;
	struct sk_buff *skb = sp->out_skb;
	struct xfrm_usersa_info *p;
	struct nlmsghdr *nlh;
	int err;

	nlh = nlmsg_put(skb, NETLINK_CB(in_skb).pid, sp->nlmsg_seq,
			XFRM_MSG_NEWSA, sizeof(*p), sp->nlmsg_flags);
	if (nlh == NULL)
		return -EMSGSIZE;

	p = nlmsg_data(nlh);

	err = copy_to_user_state_extra(x, p, skb);
	if (err)
		goto nla_put_failure;

	nlmsg_end(skb, nlh);
	return 0;

nla_put_failure:
	nlmsg_cancel(skb, nlh);
	return err;
}

static int xfrm_dump_sa_done(struct netlink_callback *cb)
{
	struct xfrm_state_walk *walk = (struct xfrm_state_walk *) &cb->args[1];
	xfrm_state_walk_done(walk);
	return 0;
}

static int xfrm_dump_sa(struct sk_buff *skb, struct netlink_callback *cb)
{
	struct net *net = sock_net(skb->sk);
	struct xfrm_state_walk *walk = (struct xfrm_state_walk *) &cb->args[1];
	struct xfrm_dump_info info;

	BUILD_BUG_ON(sizeof(struct xfrm_state_walk) >
		     sizeof(cb->args) - sizeof(cb->args[0]));

	info.in_skb = cb->skb;
	info.out_skb = skb;
	info.nlmsg_seq = cb->nlh->nlmsg_seq;
	info.nlmsg_flags = NLM_F_MULTI;

	if (!cb->args[0]) {
		cb->args[0] = 1;
		xfrm_state_walk_init(walk, 0);
	}

	(void) xfrm_state_walk(net, walk, dump_one_state, &info);

	return skb->len;
}

static struct sk_buff *xfrm_state_netlink(struct sk_buff *in_skb,
					  struct xfrm_state *x, u32 seq)
{
	struct xfrm_dump_info info;
	struct sk_buff *skb;

	skb = nlmsg_new(NLMSG_DEFAULT_SIZE, GFP_ATOMIC);
	if (!skb)
		return ERR_PTR(-ENOMEM);

	info.in_skb = in_skb;
	info.out_skb = skb;
	info.nlmsg_seq = seq;
	info.nlmsg_flags = 0;

	if (dump_one_state(x, 0, &info)) {
		kfree_skb(skb);
		return NULL;
	}

	return skb;
}

static inline size_t xfrm_spdinfo_msgsize(void)
{
	return NLMSG_ALIGN(4)
	       + nla_total_size(sizeof(struct xfrmu_spdinfo))
	       + nla_total_size(sizeof(struct xfrmu_spdhinfo));
}

static int build_spdinfo(struct sk_buff *skb, struct net *net,
			 u32 pid, u32 seq, u32 flags)
{
	struct xfrmk_spdinfo si;
	struct xfrmu_spdinfo spc;
	struct xfrmu_spdhinfo sph;
	struct nlmsghdr *nlh;
	u32 *f;

	nlh = nlmsg_put(skb, pid, seq, XFRM_MSG_NEWSPDINFO, sizeof(u32), 0);
	if (nlh == NULL) /* shouldnt really happen ... */
		return -EMSGSIZE;

	f = nlmsg_data(nlh);
	*f = flags;
	xfrm_spd_getinfo(net, &si);
	spc.incnt = si.incnt;
	spc.outcnt = si.outcnt;
	spc.fwdcnt = si.fwdcnt;
	spc.inscnt = si.inscnt;
	spc.outscnt = si.outscnt;
	spc.fwdscnt = si.fwdscnt;
	sph.spdhcnt = si.spdhcnt;
	sph.spdhmcnt = si.spdhmcnt;

	NLA_PUT(skb, XFRMA_SPD_INFO, sizeof(spc), &spc);
	NLA_PUT(skb, XFRMA_SPD_HINFO, sizeof(sph), &sph);

	return nlmsg_end(skb, nlh);

nla_put_failure:
	nlmsg_cancel(skb, nlh);
	return -EMSGSIZE;
}

static int xfrm_get_spdinfo(struct sk_buff *skb, struct nlmsghdr *nlh,
		struct nlattr **attrs)
{
	struct net *net = sock_net(skb->sk);
	struct sk_buff *r_skb;
	u32 *flags = nlmsg_data(nlh);
	u32 spid = NETLINK_CB(skb).pid;
	u32 seq = nlh->nlmsg_seq;

	r_skb = nlmsg_new(xfrm_spdinfo_msgsize(), GFP_ATOMIC);
	if (r_skb == NULL)
		return -ENOMEM;

	if (build_spdinfo(r_skb, net, spid, seq, *flags) < 0)
		BUG();

	return nlmsg_unicast(net->xfrm.nlsk, r_skb, spid);
}

static inline size_t xfrm_sadinfo_msgsize(void)
{
	return NLMSG_ALIGN(4)
	       + nla_total_size(sizeof(struct xfrmu_sadhinfo))
	       + nla_total_size(4); /* XFRMA_SAD_CNT */
}

static int build_sadinfo(struct sk_buff *skb, struct net *net,
			 u32 pid, u32 seq, u32 flags)
{
	struct xfrmk_sadinfo si;
	struct xfrmu_sadhinfo sh;
	struct nlmsghdr *nlh;
	u32 *f;

	nlh = nlmsg_put(skb, pid, seq, XFRM_MSG_NEWSADINFO, sizeof(u32), 0);
	if (nlh == NULL) /* shouldnt really happen ... */
		return -EMSGSIZE;

	f = nlmsg_data(nlh);
	*f = flags;
	xfrm_sad_getinfo(net, &si);

	sh.sadhmcnt = si.sadhmcnt;
	sh.sadhcnt = si.sadhcnt;

	NLA_PUT_U32(skb, XFRMA_SAD_CNT, si.sadcnt);
	NLA_PUT(skb, XFRMA_SAD_HINFO, sizeof(sh), &sh);

	return nlmsg_end(skb, nlh);

nla_put_failure:
	nlmsg_cancel(skb, nlh);
	return -EMSGSIZE;
}

static int xfrm_get_sadinfo(struct sk_buff *skb, struct nlmsghdr *nlh,
		struct nlattr **attrs)
{
	struct net *net = sock_net(skb->sk);
	struct sk_buff *r_skb;
	u32 *flags = nlmsg_data(nlh);
	u32 spid = NETLINK_CB(skb).pid;
	u32 seq = nlh->nlmsg_seq;

	r_skb = nlmsg_new(xfrm_sadinfo_msgsize(), GFP_ATOMIC);
	if (r_skb == NULL)
		return -ENOMEM;

	if (build_sadinfo(r_skb, net, spid, seq, *flags) < 0)
		BUG();

	return nlmsg_unicast(net->xfrm.nlsk, r_skb, spid);
}

static int xfrm_get_sa(struct sk_buff *skb, struct nlmsghdr *nlh,
		struct nlattr **attrs)
{
	struct net *net = sock_net(skb->sk);
	struct xfrm_usersa_id *p = nlmsg_data(nlh);
	struct xfrm_state *x;
	struct sk_buff *resp_skb;
	int err = -ESRCH;

	x = xfrm_user_state_lookup(net, p, attrs, &err);
	if (x == NULL)
		goto out_noput;

	resp_skb = xfrm_state_netlink(skb, x, nlh->nlmsg_seq);
	if (IS_ERR(resp_skb)) {
		err = PTR_ERR(resp_skb);
	} else {
		err = nlmsg_unicast(net->xfrm.nlsk, resp_skb, NETLINK_CB(skb).pid);
	}
	xfrm_state_put(x);
out_noput:
	return err;
}

static int verify_userspi_info(struct xfrm_userspi_info *p)
{
	switch (p->info.id.proto) {
	case IPPROTO_AH:
	case IPPROTO_ESP:
		break;

	case IPPROTO_COMP:
		/* IPCOMP spi is 16-bits. */
		if (p->max >= 0x10000)
			return -EINVAL;
		break;

	default:
		return -EINVAL;
	}

	if (p->min > p->max)
		return -EINVAL;

	return 0;
}

static int xfrm_alloc_userspi(struct sk_buff *skb, struct nlmsghdr *nlh,
		struct nlattr **attrs)
{
	struct net *net = sock_net(skb->sk);
	struct xfrm_state *x;
	struct xfrm_userspi_info *p;
	struct sk_buff *resp_skb;
	xfrm_address_t *daddr;
	int family;
	int err;
	u32 mark;
	struct xfrm_mark m;

	p = nlmsg_data(nlh);
	err = verify_userspi_info(p);
	if (err)
		goto out_noput;

	family = p->info.family;
	daddr = &p->info.id.daddr;

	x = NULL;

	mark = xfrm_mark_get(attrs, &m);
	if (p->info.seq) {
		x = xfrm_find_acq_byseq(net, mark, p->info.seq);
		if (x && xfrm_addr_cmp(&x->id.daddr, daddr, family)) {
			xfrm_state_put(x);
			x = NULL;
		}
	}

	if (!x)
		x = xfrm_find_acq(net, &m, p->info.mode, p->info.reqid,
				  p->info.id.proto, daddr,
				  &p->info.saddr, 1,
				  family);
	err = -ENOENT;
	if (x == NULL)
		goto out_noput;

	err = xfrm_alloc_spi(x, p->min, p->max);
	if (err)
		goto out;

	resp_skb = xfrm_state_netlink(skb, x, nlh->nlmsg_seq);
	if (IS_ERR(resp_skb)) {
		err = PTR_ERR(resp_skb);
		goto out;
	}

	err = nlmsg_unicast(net->xfrm.nlsk, resp_skb, NETLINK_CB(skb).pid);

out:
	xfrm_state_put(x);
out_noput:
	return err;
}

static int verify_policy_dir(u8 dir)
{
	switch (dir) {
	case XFRM_POLICY_IN:
	case XFRM_POLICY_OUT:
	case XFRM_POLICY_FWD:
		break;

	default:
		return -EINVAL;
	}

	return 0;
}

static int verify_policy_type(u8 type)
{
	switch (type) {
	case XFRM_POLICY_TYPE_MAIN:
#ifdef CONFIG_XFRM_SUB_POLICY
	case XFRM_POLICY_TYPE_SUB:
#endif
		break;

	default:
		return -EINVAL;
	}

	return 0;
}

static int verify_newpolicy_info(struct xfrm_userpolicy_info *p)
{
	switch (p->share) {
	case XFRM_SHARE_ANY:
	case XFRM_SHARE_SESSION:
	case XFRM_SHARE_USER:
	case XFRM_SHARE_UNIQUE:
		break;

	default:
		return -EINVAL;
	}

	switch (p->action) {
	case XFRM_POLICY_ALLOW:
	case XFRM_POLICY_BLOCK:
		break;

	default:
		return -EINVAL;
	}

	switch (p->sel.family) {
	case AF_INET:
		break;

	case AF_INET6:
#if defined(CONFIG_IPV6) || defined(CONFIG_IPV6_MODULE)
		break;
#else
		return  -EAFNOSUPPORT;
#endif

	default:
		return -EINVAL;
	}

	return verify_policy_dir(p->dir);
}

static int copy_from_user_sec_ctx(struct xfrm_policy *pol, struct nlattr **attrs)
{
	struct nlattr *rt = attrs[XFRMA_SEC_CTX];
	struct xfrm_user_sec_ctx *uctx;

	if (!rt)
		return 0;

	uctx = nla_data(rt);
	return security_xfrm_policy_alloc(&pol->security, uctx);
}

static void copy_templates(struct xfrm_policy *xp, struct xfrm_user_tmpl *ut,
			   int nr)
{
	int i;

	xp->xfrm_nr = nr;
	for (i = 0; i < nr; i++, ut++) {
		struct xfrm_tmpl *t = &xp->xfrm_vec[i];

		memcpy(&t->id, &ut->id, sizeof(struct xfrm_id));
		memcpy(&t->saddr, &ut->saddr,
		       sizeof(xfrm_address_t));
		t->reqid = ut->reqid;
		t->mode = ut->mode;
		t->share = ut->share;
		t->optional = ut->optional;
		t->aalgos = ut->aalgos;
		t->ealgos = ut->ealgos;
		t->calgos = ut->calgos;
		/* If all masks are ~0, then we allow all algorithms. */
		t->allalgs = !~(t->aalgos & t->ealgos & t->calgos);
		t->encap_family = ut->family;
	}
}

static int validate_tmpl(int nr, struct xfrm_user_tmpl *ut, u16 family)
{
	int i;

	if (nr > XFRM_MAX_DEPTH)
		return -EINVAL;

	for (i = 0; i < nr; i++) {
		/* We never validated the ut->family value, so many
		 * applications simply leave it at zero.  The check was
		 * never made and ut->family was ignored because all
		 * templates could be assumed to have the same family as
		 * the policy itself.  Now that we will have ipv4-in-ipv6
		 * and ipv6-in-ipv4 tunnels, this is no longer true.
		 */
		if (!ut[i].family)
			ut[i].family = family;

		switch (ut[i].family) {
		case AF_INET:
			break;
#if defined(CONFIG_IPV6) || defined(CONFIG_IPV6_MODULE)
		case AF_INET6:
			break;
#endif
		default:
			return -EINVAL;
		}
	}

	return 0;
}

static int copy_from_user_tmpl(struct xfrm_policy *pol, struct nlattr **attrs)
{
	struct nlattr *rt = attrs[XFRMA_TMPL];

	if (!rt) {
		pol->xfrm_nr = 0;
	} else {
		struct xfrm_user_tmpl *utmpl = nla_data(rt);
		int nr = nla_len(rt) / sizeof(*utmpl);
		int err;

		err = validate_tmpl(nr, utmpl, pol->family);
		if (err)
			return err;

		copy_templates(pol, utmpl, nr);
	}
	return 0;
}

static int copy_from_user_policy_type(u8 *tp, struct nlattr **attrs)
{
	struct nlattr *rt = attrs[XFRMA_POLICY_TYPE];
	struct xfrm_userpolicy_type *upt;
	u8 type = XFRM_POLICY_TYPE_MAIN;
	int err;

	if (rt) {
		upt = nla_data(rt);
		type = upt->type;
	}

	err = verify_policy_type(type);
	if (err)
		return err;

	*tp = type;
	return 0;
}

static void copy_from_user_policy(struct xfrm_policy *xp, struct xfrm_userpolicy_info *p)
{
	xp->priority = p->priority;
	xp->index = p->index;
	memcpy(&xp->selector, &p->sel, sizeof(xp->selector));
	memcpy(&xp->lft, &p->lft, sizeof(xp->lft));
	xp->action = p->action;
	xp->flags = p->flags;
	xp->family = p->sel.family;
	/* XXX xp->share = p->share; */
}

static void copy_to_user_policy(struct xfrm_policy *xp, struct xfrm_userpolicy_info *p, int dir)
{
	memcpy(&p->sel, &xp->selector, sizeof(p->sel));
	memcpy(&p->lft, &xp->lft, sizeof(p->lft));
	memcpy(&p->curlft, &xp->curlft, sizeof(p->curlft));
	p->priority = xp->priority;
	p->index = xp->index;
	p->sel.family = xp->family;
	p->dir = dir;
	p->action = xp->action;
	p->flags = xp->flags;
	p->share = XFRM_SHARE_ANY; /* XXX xp->share */
}

static struct xfrm_policy *xfrm_policy_construct(struct net *net, struct xfrm_userpolicy_info *p, struct nlattr **attrs, int *errp)
{
	struct xfrm_policy *xp = xfrm_policy_alloc(net, GFP_KERNEL);
	int err;

	if (!xp) {
		*errp = -ENOMEM;
		return NULL;
	}

	copy_from_user_policy(xp, p);

	err = copy_from_user_policy_type(&xp->type, attrs);
	if (err)
		goto error;

	if (!(err = copy_from_user_tmpl(xp, attrs)))
		err = copy_from_user_sec_ctx(xp, attrs);
	if (err)
		goto error;

	xfrm_mark_get(attrs, &xp->mark);

	return xp;
 error:
	*errp = err;
	xp->walk.dead = 1;
	xfrm_policy_destroy(xp);
	return NULL;
}

static int xfrm_add_policy(struct sk_buff *skb, struct nlmsghdr *nlh,
		struct nlattr **attrs)
{
	struct net *net = sock_net(skb->sk);
	struct xfrm_userpolicy_info *p = nlmsg_data(nlh);
	struct xfrm_policy *xp;
	struct km_event c;
	int err;
	int excl;
	uid_t loginuid = audit_get_loginuid(current);
	u32 sessionid = audit_get_sessionid(current);
	u32 sid;

	err = verify_newpolicy_info(p);
	if (err)
		return err;
	err = verify_sec_ctx_len(attrs);
	if (err)
		return err;

	xp = xfrm_policy_construct(net, p, attrs, &err);
	if (!xp)
		return err;

	/* shouldnt excl be based on nlh flags??
	 * Aha! this is anti-netlink really i.e  more pfkey derived
	 * in netlink excl is a flag and you wouldnt need
	 * a type XFRM_MSG_UPDPOLICY - JHS */
	excl = nlh->nlmsg_type == XFRM_MSG_NEWPOLICY;
	err = xfrm_policy_insert(p->dir, xp, excl);
	security_task_getsecid(current, &sid);
	xfrm_audit_policy_add(xp, err ? 0 : 1, loginuid, sessionid, sid);

	if (err) {
		security_xfrm_policy_free(xp->security);
		kfree(xp);
		return err;
	}

	c.event = nlh->nlmsg_type;
	c.seq = nlh->nlmsg_seq;
	c.pid = nlh->nlmsg_pid;
	km_policy_notify(xp, p->dir, &c);

	xfrm_pol_put(xp);

	return 0;
}

static int copy_to_user_tmpl(struct xfrm_policy *xp, struct sk_buff *skb)
{
	struct xfrm_user_tmpl vec[XFRM_MAX_DEPTH];
	int i;

	if (xp->xfrm_nr == 0)
		return 0;

	for (i = 0; i < xp->xfrm_nr; i++) {
		struct xfrm_user_tmpl *up = &vec[i];
		struct xfrm_tmpl *kp = &xp->xfrm_vec[i];

		memcpy(&up->id, &kp->id, sizeof(up->id));
		up->family = kp->encap_family;
		memcpy(&up->saddr, &kp->saddr, sizeof(up->saddr));
		up->reqid = kp->reqid;
		up->mode = kp->mode;
		up->share = kp->share;
		up->optional = kp->optional;
		up->aalgos = kp->aalgos;
		up->ealgos = kp->ealgos;
		up->calgos = kp->calgos;
	}

	return nla_put(skb, XFRMA_TMPL,
		       sizeof(struct xfrm_user_tmpl) * xp->xfrm_nr, vec);
}

static inline int copy_to_user_state_sec_ctx(struct xfrm_state *x, struct sk_buff *skb)
{
	if (x->security) {
		return copy_sec_ctx(x->security, skb);
	}
	return 0;
}

static inline int copy_to_user_sec_ctx(struct xfrm_policy *xp, struct sk_buff *skb)
{
	if (xp->security) {
		return copy_sec_ctx(xp->security, skb);
	}
	return 0;
}
static inline size_t userpolicy_type_attrsize(void)
{
#ifdef CONFIG_XFRM_SUB_POLICY
	return nla_total_size(sizeof(struct xfrm_userpolicy_type));
#else
	return 0;
#endif
}

#ifdef CONFIG_XFRM_SUB_POLICY
static int copy_to_user_policy_type(u8 type, struct sk_buff *skb)
{
	struct xfrm_userpolicy_type upt = {
		.type = type,
	};

	return nla_put(skb, XFRMA_POLICY_TYPE, sizeof(upt), &upt);
}

#else
static inline int copy_to_user_policy_type(u8 type, struct sk_buff *skb)
{
	return 0;
}
#endif

static int dump_one_policy(struct xfrm_policy *xp, int dir, int count, void *ptr)
{
	struct xfrm_dump_info *sp = ptr;
	struct xfrm_userpolicy_info *p;
	struct sk_buff *in_skb = sp->in_skb;
	struct sk_buff *skb = sp->out_skb;
	struct nlmsghdr *nlh;

	nlh = nlmsg_put(skb, NETLINK_CB(in_skb).pid, sp->nlmsg_seq,
			XFRM_MSG_NEWPOLICY, sizeof(*p), sp->nlmsg_flags);
	if (nlh == NULL)
		return -EMSGSIZE;

	p = nlmsg_data(nlh);
	copy_to_user_policy(xp, p, dir);
	if (copy_to_user_tmpl(xp, skb) < 0)
		goto nlmsg_failure;
	if (copy_to_user_sec_ctx(xp, skb))
		goto nlmsg_failure;
	if (copy_to_user_policy_type(xp->type, skb) < 0)
		goto nlmsg_failure;
	if (xfrm_mark_put(skb, &xp->mark))
		goto nla_put_failure;

	nlmsg_end(skb, nlh);
	return 0;

nla_put_failure:
nlmsg_failure:
	nlmsg_cancel(skb, nlh);
	return -EMSGSIZE;
}

static int xfrm_dump_policy_done(struct netlink_callback *cb)
{
	struct xfrm_policy_walk *walk = (struct xfrm_policy_walk *) &cb->args[1];

	xfrm_policy_walk_done(walk);
	return 0;
}

static int xfrm_dump_policy(struct sk_buff *skb, struct netlink_callback *cb)
{
	struct net *net = sock_net(skb->sk);
	struct xfrm_policy_walk *walk = (struct xfrm_policy_walk *) &cb->args[1];
	struct xfrm_dump_info info;

	BUILD_BUG_ON(sizeof(struct xfrm_policy_walk) >
		     sizeof(cb->args) - sizeof(cb->args[0]));

	info.in_skb = cb->skb;
	info.out_skb = skb;
	info.nlmsg_seq = cb->nlh->nlmsg_seq;
	info.nlmsg_flags = NLM_F_MULTI;

	if (!cb->args[0]) {
		cb->args[0] = 1;
		xfrm_policy_walk_init(walk, XFRM_POLICY_TYPE_ANY);
	}

	(void) xfrm_policy_walk(net, walk, dump_one_policy, &info);

	return skb->len;
}

static struct sk_buff *xfrm_policy_netlink(struct sk_buff *in_skb,
					  struct xfrm_policy *xp,
					  int dir, u32 seq)
{
	struct xfrm_dump_info info;
	struct sk_buff *skb;

	skb = nlmsg_new(NLMSG_DEFAULT_SIZE, GFP_KERNEL);
	if (!skb)
		return ERR_PTR(-ENOMEM);

	info.in_skb = in_skb;
	info.out_skb = skb;
	info.nlmsg_seq = seq;
	info.nlmsg_flags = 0;

	if (dump_one_policy(xp, dir, 0, &info) < 0) {
		kfree_skb(skb);
		return NULL;
	}

	return skb;
}

static int xfrm_get_policy(struct sk_buff *skb, struct nlmsghdr *nlh,
		struct nlattr **attrs)
{
	struct net *net = sock_net(skb->sk);
	struct xfrm_policy *xp;
	struct xfrm_userpolicy_id *p;
	u8 type = XFRM_POLICY_TYPE_MAIN;
	int err;
	struct km_event c;
	int delete;
	struct xfrm_mark m;
	u32 mark = xfrm_mark_get(attrs, &m);

	p = nlmsg_data(nlh);
	delete = nlh->nlmsg_type == XFRM_MSG_DELPOLICY;

	err = copy_from_user_policy_type(&type, attrs);
	if (err)
		return err;

	err = verify_policy_dir(p->dir);
	if (err)
		return err;

	if (p->index)
		xp = xfrm_policy_byid(net, mark, type, p->dir, p->index, delete, &err);
	else {
		struct nlattr *rt = attrs[XFRMA_SEC_CTX];
		struct xfrm_sec_ctx *ctx;

		err = verify_sec_ctx_len(attrs);
		if (err)
			return err;

		ctx = NULL;
		if (rt) {
			struct xfrm_user_sec_ctx *uctx = nla_data(rt);

			err = security_xfrm_policy_alloc(&ctx, uctx);
			if (err)
				return err;
		}
		xp = xfrm_policy_bysel_ctx(net, mark, type, p->dir, &p->sel,
					   ctx, delete, &err);
		security_xfrm_policy_free(ctx);
	}
	if (xp == NULL)
		return -ENOENT;

	if (!delete) {
		struct sk_buff *resp_skb;

		resp_skb = xfrm_policy_netlink(skb, xp, p->dir, nlh->nlmsg_seq);
		if (IS_ERR(resp_skb)) {
			err = PTR_ERR(resp_skb);
		} else {
			err = nlmsg_unicast(net->xfrm.nlsk, resp_skb,
					    NETLINK_CB(skb).pid);
		}
	} else {
		uid_t loginuid = audit_get_loginuid(current);
		u32 sessionid = audit_get_sessionid(current);
		u32 sid;

		security_task_getsecid(current, &sid);
		xfrm_audit_policy_delete(xp, err ? 0 : 1, loginuid, sessionid,
					 sid);

		if (err != 0)
			goto out;

		c.data.byid = p->index;
		c.event = nlh->nlmsg_type;
		c.seq = nlh->nlmsg_seq;
		c.pid = nlh->nlmsg_pid;
		km_policy_notify(xp, p->dir, &c);
	}

out:
	xfrm_pol_put(xp);
	return err;
}

static int xfrm_flush_sa(struct sk_buff *skb, struct nlmsghdr *nlh,
		struct nlattr **attrs)
{
	struct net *net = sock_net(skb->sk);
	struct km_event c;
	struct xfrm_usersa_flush *p = nlmsg_data(nlh);
	struct xfrm_audit audit_info;
	int err;

	audit_info.loginuid = audit_get_loginuid(current);
	audit_info.sessionid = audit_get_sessionid(current);
	security_task_getsecid(current, &audit_info.secid);
	err = xfrm_state_flush(net, p->proto, &audit_info);
	if (err) {
		if (err == -ESRCH) /* empty table */
			return 0;
		return err;
	}
	c.data.proto = p->proto;
	c.event = nlh->nlmsg_type;
	c.seq = nlh->nlmsg_seq;
	c.pid = nlh->nlmsg_pid;
	c.net = net;
	km_state_notify(NULL, &c);

	return 0;
}

static inline size_t xfrm_aevent_msgsize(struct xfrm_state *x)
{
	size_t replay_size = x->replay_esn ?
			      xfrm_replay_state_esn_len(x->replay_esn) :
			      sizeof(struct xfrm_replay_state);

	return NLMSG_ALIGN(sizeof(struct xfrm_aevent_id))
	       + nla_total_size(replay_size)
	       + nla_total_size(sizeof(struct xfrm_lifetime_cur))
	       + nla_total_size(sizeof(struct xfrm_mark))
	       + nla_total_size(4) /* XFRM_AE_RTHR */
	       + nla_total_size(4); /* XFRM_AE_ETHR */
}

static int build_aevent(struct sk_buff *skb, struct xfrm_state *x, const struct km_event *c)
{
	struct xfrm_aevent_id *id;
	struct nlmsghdr *nlh;

	nlh = nlmsg_put(skb, c->pid, c->seq, XFRM_MSG_NEWAE, sizeof(*id), 0);
	if (nlh == NULL)
		return -EMSGSIZE;

	id = nlmsg_data(nlh);
	memcpy(&id->sa_id.daddr, &x->id.daddr,sizeof(x->id.daddr));
	id->sa_id.spi = x->id.spi;
	id->sa_id.family = x->props.family;
	id->sa_id.proto = x->id.proto;
	memcpy(&id->saddr, &x->props.saddr,sizeof(x->props.saddr));
	id->reqid = x->props.reqid;
	id->flags = c->data.aevent;

	if (x->replay_esn)
		NLA_PUT(skb, XFRMA_REPLAY_ESN_VAL,
			xfrm_replay_state_esn_len(x->replay_esn),
			x->replay_esn);
	else
		NLA_PUT(skb, XFRMA_REPLAY_VAL, sizeof(x->replay), &x->replay);

	NLA_PUT(skb, XFRMA_LTIME_VAL, sizeof(x->curlft), &x->curlft);

	if (id->flags & XFRM_AE_RTHR)
		NLA_PUT_U32(skb, XFRMA_REPLAY_THRESH, x->replay_maxdiff);

	if (id->flags & XFRM_AE_ETHR)
		NLA_PUT_U32(skb, XFRMA_ETIMER_THRESH,
			    x->replay_maxage * 10 / HZ);

	if (xfrm_mark_put(skb, &x->mark))
		goto nla_put_failure;

	return nlmsg_end(skb, nlh);

nla_put_failure:
	nlmsg_cancel(skb, nlh);
	return -EMSGSIZE;
}

static int xfrm_get_ae(struct sk_buff *skb, struct nlmsghdr *nlh,
		struct nlattr **attrs)
{
	struct net *net = sock_net(skb->sk);
	struct xfrm_state *x;
	struct sk_buff *r_skb;
	int err;
	struct km_event c;
	u32 mark;
	struct xfrm_mark m;
	struct xfrm_aevent_id *p = nlmsg_data(nlh);
	struct xfrm_usersa_id *id = &p->sa_id;

	mark = xfrm_mark_get(attrs, &m);

	x = xfrm_state_lookup(net, mark, &id->daddr, id->spi, id->proto, id->family);
	if (x == NULL)
		return -ESRCH;

	r_skb = nlmsg_new(xfrm_aevent_msgsize(x), GFP_ATOMIC);
	if (r_skb == NULL) {
		xfrm_state_put(x);
		return -ENOMEM;
	}

	/*
	 * XXX: is this lock really needed - none of the other
	 * gets lock (the concern is things getting updated
	 * while we are still reading) - jhs
	*/
	spin_lock_bh(&x->lock);
	c.data.aevent = p->flags;
	c.seq = nlh->nlmsg_seq;
	c.pid = nlh->nlmsg_pid;

	if (build_aevent(r_skb, x, &c) < 0)
		BUG();
	err = nlmsg_unicast(net->xfrm.nlsk, r_skb, NETLINK_CB(skb).pid);
	spin_unlock_bh(&x->lock);
	xfrm_state_put(x);
	return err;
}

static int xfrm_new_ae(struct sk_buff *skb, struct nlmsghdr *nlh,
		struct nlattr **attrs)
{
	struct net *net = sock_net(skb->sk);
	struct xfrm_state *x;
	struct km_event c;
	int err = - EINVAL;
	u32 mark = 0;
	struct xfrm_mark m;
	struct xfrm_aevent_id *p = nlmsg_data(nlh);
	struct nlattr *rp = attrs[XFRMA_REPLAY_VAL];
	struct nlattr *re = attrs[XFRMA_REPLAY_ESN_VAL];
	struct nlattr *lt = attrs[XFRMA_LTIME_VAL];

	if (!lt && !rp && !re)
		return err;

	/* pedantic mode - thou shalt sayeth replaceth */
	if (!(nlh->nlmsg_flags&NLM_F_REPLACE))
		return err;

	mark = xfrm_mark_get(attrs, &m);

	x = xfrm_state_lookup(net, mark, &p->sa_id.daddr, p->sa_id.spi, p->sa_id.proto, p->sa_id.family);
	if (x == NULL)
		return -ESRCH;

	if (x->km.state != XFRM_STATE_VALID)
		goto out;

	err = xfrm_replay_verify_len(x->replay_esn, rp);
	if (err)
		goto out;

	spin_lock_bh(&x->lock);
	xfrm_update_ae_params(x, attrs);
	spin_unlock_bh(&x->lock);

	c.event = nlh->nlmsg_type;
	c.seq = nlh->nlmsg_seq;
	c.pid = nlh->nlmsg_pid;
	c.data.aevent = XFRM_AE_CU;
	km_state_notify(x, &c);
	err = 0;
out:
	xfrm_state_put(x);
	return err;
}

static int xfrm_flush_policy(struct sk_buff *skb, struct nlmsghdr *nlh,
		struct nlattr **attrs)
{
	struct net *net = sock_net(skb->sk);
	struct km_event c;
	u8 type = XFRM_POLICY_TYPE_MAIN;
	int err;
	struct xfrm_audit audit_info;

	err = copy_from_user_policy_type(&type, attrs);
	if (err)
		return err;

	audit_info.loginuid = audit_get_loginuid(current);
	audit_info.sessionid = audit_get_sessionid(current);
	security_task_getsecid(current, &audit_info.secid);
	err = xfrm_policy_flush(net, type, &audit_info);
	if (err) {
		if (err == -ESRCH) /* empty table */
			return 0;
		return err;
	}

	c.data.type = type;
	c.event = nlh->nlmsg_type;
	c.seq = nlh->nlmsg_seq;
	c.pid = nlh->nlmsg_pid;
	c.net = net;
	km_policy_notify(NULL, 0, &c);
	return 0;
}

static int xfrm_add_pol_expire(struct sk_buff *skb, struct nlmsghdr *nlh,
		struct nlattr **attrs)
{
	struct net *net = sock_net(skb->sk);
	struct xfrm_policy *xp;
	struct xfrm_user_polexpire *up = nlmsg_data(nlh);
	struct xfrm_userpolicy_info *p = &up->pol;
	u8 type = XFRM_POLICY_TYPE_MAIN;
	int err = -ENOENT;
	struct xfrm_mark m;
	u32 mark = xfrm_mark_get(attrs, &m);

	err = copy_from_user_policy_type(&type, attrs);
	if (err)
		return err;

	err = verify_policy_dir(p->dir);
	if (err)
		return err;

	if (p->index)
		xp = xfrm_policy_byid(net, mark, type, p->dir, p->index, 0, &err);
	else {
		struct nlattr *rt = attrs[XFRMA_SEC_CTX];
		struct xfrm_sec_ctx *ctx;

		err = verify_sec_ctx_len(attrs);
		if (err)
			return err;

		ctx = NULL;
		if (rt) {
			struct xfrm_user_sec_ctx *uctx = nla_data(rt);

			err = security_xfrm_policy_alloc(&ctx, uctx);
			if (err)
				return err;
		}
		xp = xfrm_policy_bysel_ctx(net, mark, type, p->dir,
					   &p->sel, ctx, 0, &err);
		security_xfrm_policy_free(ctx);
	}
	if (xp == NULL)
		return -ENOENT;

	if (unlikely(xp->walk.dead))
		goto out;

	err = 0;
	if (up->hard) {
		uid_t loginuid = audit_get_loginuid(current);
		u32 sessionid = audit_get_sessionid(current);
		u32 sid;

		security_task_getsecid(current, &sid);
		xfrm_policy_delete(xp, p->dir);
		xfrm_audit_policy_delete(xp, 1, loginuid, sessionid, sid);

	} else {
		// reset the timers here?
		WARN(1, "Dont know what to do with soft policy expire\n");
	}
	km_policy_expired(xp, p->dir, up->hard, current->pid);

out:
	xfrm_pol_put(xp);
	return err;
}

static int xfrm_add_sa_expire(struct sk_buff *skb, struct nlmsghdr *nlh,
		struct nlattr **attrs)
{
	struct net *net = sock_net(skb->sk);
	struct xfrm_state *x;
	int err;
	struct xfrm_user_expire *ue = nlmsg_data(nlh);
	struct xfrm_usersa_info *p = &ue->state;
	struct xfrm_mark m;
	u32 mark = xfrm_mark_get(attrs, &m);

	x = xfrm_state_lookup(net, mark, &p->id.daddr, p->id.spi, p->id.proto, p->family);

	err = -ENOENT;
	if (x == NULL)
		return err;

	spin_lock_bh(&x->lock);
	err = -EINVAL;
	if (x->km.state != XFRM_STATE_VALID)
		goto out;
	km_state_expired(x, ue->hard, current->pid);

	if (ue->hard) {
		uid_t loginuid = audit_get_loginuid(current);
		u32 sessionid = audit_get_sessionid(current);
		u32 sid;

		security_task_getsecid(current, &sid);
		__xfrm_state_delete(x);
		xfrm_audit_state_delete(x, 1, loginuid, sessionid, sid);
	}
	err = 0;
out:
	spin_unlock_bh(&x->lock);
	xfrm_state_put(x);
	return err;
}

static int xfrm_add_acquire(struct sk_buff *skb, struct nlmsghdr *nlh,
		struct nlattr **attrs)
{
	struct net *net = sock_net(skb->sk);
	struct xfrm_policy *xp;
	struct xfrm_user_tmpl *ut;
	int i;
	struct nlattr *rt = attrs[XFRMA_TMPL];
	struct xfrm_mark mark;

	struct xfrm_user_acquire *ua = nlmsg_data(nlh);
	struct xfrm_state *x = xfrm_state_alloc(net);
	int err = -ENOMEM;

	if (!x)
		goto nomem;

	xfrm_mark_get(attrs, &mark);

	err = verify_newpolicy_info(&ua->policy);
	if (err)
		goto bad_policy;

	/*   build an XP */
	xp = xfrm_policy_construct(net, &ua->policy, attrs, &err);
	if (!xp)
		goto free_state;

	memcpy(&x->id, &ua->id, sizeof(ua->id));
	memcpy(&x->props.saddr, &ua->saddr, sizeof(ua->saddr));
	memcpy(&x->sel, &ua->sel, sizeof(ua->sel));
	xp->mark.m = x->mark.m = mark.m;
	xp->mark.v = x->mark.v = mark.v;
	ut = nla_data(rt);
	/* extract the templates and for each call km_key */
	for (i = 0; i < xp->xfrm_nr; i++, ut++) {
		struct xfrm_tmpl *t = &xp->xfrm_vec[i];
		memcpy(&x->id, &t->id, sizeof(x->id));
		x->props.mode = t->mode;
		x->props.reqid = t->reqid;
		x->props.family = ut->family;
		t->aalgos = ua->aalgos;
		t->ealgos = ua->ealgos;
		t->calgos = ua->calgos;
		err = km_query(x, t, xp);

	}

	kfree(x);
	kfree(xp);

	return 0;

bad_policy:
	WARN(1, "BAD policy passed\n");
free_state:
	kfree(x);
nomem:
	return err;
}

#ifdef CONFIG_XFRM_MIGRATE
static int copy_from_user_migrate(struct xfrm_migrate *ma,
				  struct xfrm_kmaddress *k,
				  struct nlattr **attrs, int *num)
{
	struct nlattr *rt = attrs[XFRMA_MIGRATE];
	struct xfrm_user_migrate *um;
	int i, num_migrate;

	if (k != NULL) {
		struct xfrm_user_kmaddress *uk;

		uk = nla_data(attrs[XFRMA_KMADDRESS]);
		memcpy(&k->local, &uk->local, sizeof(k->local));
		memcpy(&k->remote, &uk->remote, sizeof(k->remote));
		k->family = uk->family;
		k->reserved = uk->reserved;
	}

	um = nla_data(rt);
	num_migrate = nla_len(rt) / sizeof(*um);

	if (num_migrate <= 0 || num_migrate > XFRM_MAX_DEPTH)
		return -EINVAL;

	for (i = 0; i < num_migrate; i++, um++, ma++) {
		memcpy(&ma->old_daddr, &um->old_daddr, sizeof(ma->old_daddr));
		memcpy(&ma->old_saddr, &um->old_saddr, sizeof(ma->old_saddr));
		memcpy(&ma->new_daddr, &um->new_daddr, sizeof(ma->new_daddr));
		memcpy(&ma->new_saddr, &um->new_saddr, sizeof(ma->new_saddr));

		ma->proto = um->proto;
		ma->mode = um->mode;
		ma->reqid = um->reqid;

		ma->old_family = um->old_family;
		ma->new_family = um->new_family;
	}

	*num = i;
	return 0;
}

static int xfrm_do_migrate(struct sk_buff *skb, struct nlmsghdr *nlh,
			   struct nlattr **attrs)
{
	struct xfrm_userpolicy_id *pi = nlmsg_data(nlh);
	struct xfrm_migrate m[XFRM_MAX_DEPTH];
	struct xfrm_kmaddress km, *kmp;
	u8 type;
	int err;
	int n = 0;

	if (attrs[XFRMA_MIGRATE] == NULL)
		return -EINVAL;

	kmp = attrs[XFRMA_KMADDRESS] ? &km : NULL;

	err = copy_from_user_policy_type(&type, attrs);
	if (err)
		return err;

	err = copy_from_user_migrate((struct xfrm_migrate *)m, kmp, attrs, &n);
	if (err)
		return err;

	if (!n)
		return 0;

	xfrm_migrate(&pi->sel, pi->dir, type, m, n, kmp);

	return 0;
}
#else
static int xfrm_do_migrate(struct sk_buff *skb, struct nlmsghdr *nlh,
			   struct nlattr **attrs)
{
	return -ENOPROTOOPT;
}
#endif

#ifdef CONFIG_XFRM_MIGRATE
static int copy_to_user_migrate(const struct xfrm_migrate *m, struct sk_buff *skb)
{
	struct xfrm_user_migrate um;

	memset(&um, 0, sizeof(um));
	um.proto = m->proto;
	um.mode = m->mode;
	um.reqid = m->reqid;
	um.old_family = m->old_family;
	memcpy(&um.old_daddr, &m->old_daddr, sizeof(um.old_daddr));
	memcpy(&um.old_saddr, &m->old_saddr, sizeof(um.old_saddr));
	um.new_family = m->new_family;
	memcpy(&um.new_daddr, &m->new_daddr, sizeof(um.new_daddr));
	memcpy(&um.new_saddr, &m->new_saddr, sizeof(um.new_saddr));

	return nla_put(skb, XFRMA_MIGRATE, sizeof(um), &um);
}

static int copy_to_user_kmaddress(const struct xfrm_kmaddress *k, struct sk_buff *skb)
{
	struct xfrm_user_kmaddress uk;

	memset(&uk, 0, sizeof(uk));
	uk.family = k->family;
	uk.reserved = k->reserved;
	memcpy(&uk.local, &k->local, sizeof(uk.local));
	memcpy(&uk.remote, &k->remote, sizeof(uk.remote));

	return nla_put(skb, XFRMA_KMADDRESS, sizeof(uk), &uk);
}

static inline size_t xfrm_migrate_msgsize(int num_migrate, int with_kma)
{
	return NLMSG_ALIGN(sizeof(struct xfrm_userpolicy_id))
	      + (with_kma ? nla_total_size(sizeof(struct xfrm_kmaddress)) : 0)
	      + nla_total_size(sizeof(struct xfrm_user_migrate) * num_migrate)
	      + userpolicy_type_attrsize();
}

static int build_migrate(struct sk_buff *skb, const struct xfrm_migrate *m,
			 int num_migrate, const struct xfrm_kmaddress *k,
			 const struct xfrm_selector *sel, u8 dir, u8 type)
{
	const struct xfrm_migrate *mp;
	struct xfrm_userpolicy_id *pol_id;
	struct nlmsghdr *nlh;
	int i;

	nlh = nlmsg_put(skb, 0, 0, XFRM_MSG_MIGRATE, sizeof(*pol_id), 0);
	if (nlh == NULL)
		return -EMSGSIZE;

	pol_id = nlmsg_data(nlh);
	/* copy data from selector, dir, and type to the pol_id */
	memset(pol_id, 0, sizeof(*pol_id));
	memcpy(&pol_id->sel, sel, sizeof(pol_id->sel));
	pol_id->dir = dir;

	if (k != NULL && (copy_to_user_kmaddress(k, skb) < 0))
			goto nlmsg_failure;

	if (copy_to_user_policy_type(type, skb) < 0)
		goto nlmsg_failure;

	for (i = 0, mp = m ; i < num_migrate; i++, mp++) {
		if (copy_to_user_migrate(mp, skb) < 0)
			goto nlmsg_failure;
	}

	return nlmsg_end(skb, nlh);
nlmsg_failure:
	nlmsg_cancel(skb, nlh);
	return -EMSGSIZE;
}

static int xfrm_send_migrate(const struct xfrm_selector *sel, u8 dir, u8 type,
			     const struct xfrm_migrate *m, int num_migrate,
			     const struct xfrm_kmaddress *k)
{
	struct net *net = &init_net;
	struct sk_buff *skb;

	skb = nlmsg_new(xfrm_migrate_msgsize(num_migrate, !!k), GFP_ATOMIC);
	if (skb == NULL)
		return -ENOMEM;

	/* build migrate */
	if (build_migrate(skb, m, num_migrate, k, sel, dir, type) < 0)
		BUG();

	return nlmsg_multicast(net->xfrm.nlsk, skb, 0, XFRMNLGRP_MIGRATE, GFP_ATOMIC);
}
#else
static int xfrm_send_migrate(const struct xfrm_selector *sel, u8 dir, u8 type,
			     const struct xfrm_migrate *m, int num_migrate,
			     const struct xfrm_kmaddress *k)
{
	return -ENOPROTOOPT;
}
#endif

#define XMSGSIZE(type) sizeof(struct type)

static const int xfrm_msg_min[XFRM_NR_MSGTYPES] = {
	[XFRM_MSG_NEWSA       - XFRM_MSG_BASE] = XMSGSIZE(xfrm_usersa_info),
	[XFRM_MSG_DELSA       - XFRM_MSG_BASE] = XMSGSIZE(xfrm_usersa_id),
	[XFRM_MSG_GETSA       - XFRM_MSG_BASE] = XMSGSIZE(xfrm_usersa_id),
	[XFRM_MSG_NEWPOLICY   - XFRM_MSG_BASE] = XMSGSIZE(xfrm_userpolicy_info),
	[XFRM_MSG_DELPOLICY   - XFRM_MSG_BASE] = XMSGSIZE(xfrm_userpolicy_id),
	[XFRM_MSG_GETPOLICY   - XFRM_MSG_BASE] = XMSGSIZE(xfrm_userpolicy_id),
	[XFRM_MSG_ALLOCSPI    - XFRM_MSG_BASE] = XMSGSIZE(xfrm_userspi_info),
	[XFRM_MSG_ACQUIRE     - XFRM_MSG_BASE] = XMSGSIZE(xfrm_user_acquire),
	[XFRM_MSG_EXPIRE      - XFRM_MSG_BASE] = XMSGSIZE(xfrm_user_expire),
	[XFRM_MSG_UPDPOLICY   - XFRM_MSG_BASE] = XMSGSIZE(xfrm_userpolicy_info),
	[XFRM_MSG_UPDSA       - XFRM_MSG_BASE] = XMSGSIZE(xfrm_usersa_info),
	[XFRM_MSG_POLEXPIRE   - XFRM_MSG_BASE] = XMSGSIZE(xfrm_user_polexpire),
	[XFRM_MSG_FLUSHSA     - XFRM_MSG_BASE] = XMSGSIZE(xfrm_usersa_flush),
	[XFRM_MSG_FLUSHPOLICY - XFRM_MSG_BASE] = 0,
	[XFRM_MSG_NEWAE       - XFRM_MSG_BASE] = XMSGSIZE(xfrm_aevent_id),
	[XFRM_MSG_GETAE       - XFRM_MSG_BASE] = XMSGSIZE(xfrm_aevent_id),
	[XFRM_MSG_REPORT      - XFRM_MSG_BASE] = XMSGSIZE(xfrm_user_report),
	[XFRM_MSG_MIGRATE     - XFRM_MSG_BASE] = XMSGSIZE(xfrm_userpolicy_id),
	[XFRM_MSG_GETSADINFO  - XFRM_MSG_BASE] = sizeof(u32),
	[XFRM_MSG_GETSPDINFO  - XFRM_MSG_BASE] = sizeof(u32),
};

#undef XMSGSIZE

static const struct nla_policy xfrma_policy[XFRMA_MAX+1] = {
	[XFRMA_SA]		= { .len = sizeof(struct xfrm_usersa_info)},
	[XFRMA_POLICY]		= { .len = sizeof(struct xfrm_userpolicy_info)},
	[XFRMA_LASTUSED]	= { .type = NLA_U64},
	[XFRMA_ALG_AUTH_TRUNC]	= { .len = sizeof(struct xfrm_algo_auth)},
	[XFRMA_ALG_AEAD]	= { .len = sizeof(struct xfrm_algo_aead) },
	[XFRMA_ALG_AUTH]	= { .len = sizeof(struct xfrm_algo) },
	[XFRMA_ALG_CRYPT]	= { .len = sizeof(struct xfrm_algo) },
	[XFRMA_ALG_COMP]	= { .len = sizeof(struct xfrm_algo) },
	[XFRMA_ENCAP]		= { .len = sizeof(struct xfrm_encap_tmpl) },
	[XFRMA_TMPL]		= { .len = sizeof(struct xfrm_user_tmpl) },
	[XFRMA_SEC_CTX]		= { .len = sizeof(struct xfrm_sec_ctx) },
	[XFRMA_LTIME_VAL]	= { .len = sizeof(struct xfrm_lifetime_cur) },
	[XFRMA_REPLAY_VAL]	= { .len = sizeof(struct xfrm_replay_state) },
	[XFRMA_REPLAY_THRESH]	= { .type = NLA_U32 },
	[XFRMA_ETIMER_THRESH]	= { .type = NLA_U32 },
	[XFRMA_SRCADDR]		= { .len = sizeof(xfrm_address_t) },
	[XFRMA_COADDR]		= { .len = sizeof(xfrm_address_t) },
	[XFRMA_POLICY_TYPE]	= { .len = sizeof(struct xfrm_userpolicy_type)},
	[XFRMA_MIGRATE]		= { .len = sizeof(struct xfrm_user_migrate) },
	[XFRMA_KMADDRESS]	= { .len = sizeof(struct xfrm_user_kmaddress) },
	[XFRMA_MARK]		= { .len = sizeof(struct xfrm_mark) },
	[XFRMA_TFCPAD]		= { .type = NLA_U32 },
	[XFRMA_REPLAY_ESN_VAL]	= { .len = sizeof(struct xfrm_replay_state_esn) },
};

static struct xfrm_link {
	int (*doit)(struct sk_buff *, struct nlmsghdr *, struct nlattr **);
	int (*dump)(struct sk_buff *, struct netlink_callback *);
	int (*done)(struct netlink_callback *);
} xfrm_dispatch[XFRM_NR_MSGTYPES] = {
	[XFRM_MSG_NEWSA       - XFRM_MSG_BASE] = { .doit = xfrm_add_sa        },
	[XFRM_MSG_DELSA       - XFRM_MSG_BASE] = { .doit = xfrm_del_sa        },
	[XFRM_MSG_GETSA       - XFRM_MSG_BASE] = { .doit = xfrm_get_sa,
						   .dump = xfrm_dump_sa,
						   .done = xfrm_dump_sa_done  },
	[XFRM_MSG_NEWPOLICY   - XFRM_MSG_BASE] = { .doit = xfrm_add_policy    },
	[XFRM_MSG_DELPOLICY   - XFRM_MSG_BASE] = { .doit = xfrm_get_policy    },
	[XFRM_MSG_GETPOLICY   - XFRM_MSG_BASE] = { .doit = xfrm_get_policy,
						   .dump = xfrm_dump_policy,
						   .done = xfrm_dump_policy_done },
	[XFRM_MSG_ALLOCSPI    - XFRM_MSG_BASE] = { .doit = xfrm_alloc_userspi },
	[XFRM_MSG_ACQUIRE     - XFRM_MSG_BASE] = { .doit = xfrm_add_acquire   },
	[XFRM_MSG_EXPIRE      - XFRM_MSG_BASE] = { .doit = xfrm_add_sa_expire },
	[XFRM_MSG_UPDPOLICY   - XFRM_MSG_BASE] = { .doit = xfrm_add_policy    },
	[XFRM_MSG_UPDSA       - XFRM_MSG_BASE] = { .doit = xfrm_add_sa        },
	[XFRM_MSG_POLEXPIRE   - XFRM_MSG_BASE] = { .doit = xfrm_add_pol_expire},
	[XFRM_MSG_FLUSHSA     - XFRM_MSG_BASE] = { .doit = xfrm_flush_sa      },
	[XFRM_MSG_FLUSHPOLICY - XFRM_MSG_BASE] = { .doit = xfrm_flush_policy  },
	[XFRM_MSG_NEWAE       - XFRM_MSG_BASE] = { .doit = xfrm_new_ae  },
	[XFRM_MSG_GETAE       - XFRM_MSG_BASE] = { .doit = xfrm_get_ae  },
	[XFRM_MSG_MIGRATE     - XFRM_MSG_BASE] = { .doit = xfrm_do_migrate    },
	[XFRM_MSG_GETSADINFO  - XFRM_MSG_BASE] = { .doit = xfrm_get_sadinfo   },
	[XFRM_MSG_GETSPDINFO  - XFRM_MSG_BASE] = { .doit = xfrm_get_spdinfo   },
};

static int xfrm_user_rcv_msg(struct sk_buff *skb, struct nlmsghdr *nlh)
{
	struct net *net = sock_net(skb->sk);
	struct nlattr *attrs[XFRMA_MAX+1];
	struct xfrm_link *link;
	int type, err;

	type = nlh->nlmsg_type;
	if (type > XFRM_MSG_MAX)
		return -EINVAL;

	type -= XFRM_MSG_BASE;
	link = &xfrm_dispatch[type];

	/* All operations require privileges, even GET */
	if (security_netlink_recv(skb, CAP_NET_ADMIN))
		return -EPERM;

	if ((type == (XFRM_MSG_GETSA - XFRM_MSG_BASE) ||
	     type == (XFRM_MSG_GETPOLICY - XFRM_MSG_BASE)) &&
	    (nlh->nlmsg_flags & NLM_F_DUMP)) {
		if (link->dump == NULL)
			return -EINVAL;

		return netlink_dump_start(net->xfrm.nlsk, skb, nlh, link->dump, link->done);
	}

	err = nlmsg_parse(nlh, xfrm_msg_min[type], attrs, XFRMA_MAX,
			  xfrma_policy);
	if (err < 0)
		return err;

	if (link->doit == NULL)
		return -EINVAL;

	return link->doit(skb, nlh, attrs);
}

static void xfrm_netlink_rcv(struct sk_buff *skb)
{
	mutex_lock(&xfrm_cfg_mutex);
	netlink_rcv_skb(skb, &xfrm_user_rcv_msg);
	mutex_unlock(&xfrm_cfg_mutex);
}

static inline size_t xfrm_expire_msgsize(void)
{
	return NLMSG_ALIGN(sizeof(struct xfrm_user_expire))
	       + nla_total_size(sizeof(struct xfrm_mark));
}

static int build_expire(struct sk_buff *skb, struct xfrm_state *x, const struct km_event *c)
{
	struct xfrm_user_expire *ue;
	struct nlmsghdr *nlh;

	nlh = nlmsg_put(skb, c->pid, 0, XFRM_MSG_EXPIRE, sizeof(*ue), 0);
	if (nlh == NULL)
		return -EMSGSIZE;

	ue = nlmsg_data(nlh);
	copy_to_user_state(x, &ue->state);
	ue->hard = (c->data.hard != 0) ? 1 : 0;

	if (xfrm_mark_put(skb, &x->mark))
		goto nla_put_failure;

	return nlmsg_end(skb, nlh);

nla_put_failure:
	return -EMSGSIZE;
}

static int xfrm_exp_state_notify(struct xfrm_state *x, const struct km_event *c)
{
	struct net *net = xs_net(x);
	struct sk_buff *skb;

	skb = nlmsg_new(xfrm_expire_msgsize(), GFP_ATOMIC);
	if (skb == NULL)
		return -ENOMEM;

	if (build_expire(skb, x, c) < 0) {
		kfree_skb(skb);
		return -EMSGSIZE;
	}

	return nlmsg_multicast(net->xfrm.nlsk, skb, 0, XFRMNLGRP_EXPIRE, GFP_ATOMIC);
}

static int xfrm_aevent_state_notify(struct xfrm_state *x, const struct km_event *c)
{
	struct net *net = xs_net(x);
	struct sk_buff *skb;

	skb = nlmsg_new(xfrm_aevent_msgsize(x), GFP_ATOMIC);
	if (skb == NULL)
		return -ENOMEM;

	if (build_aevent(skb, x, c) < 0)
		BUG();

	return nlmsg_multicast(net->xfrm.nlsk, skb, 0, XFRMNLGRP_AEVENTS, GFP_ATOMIC);
}

static int xfrm_notify_sa_flush(const struct km_event *c)
{
	struct net *net = c->net;
	struct xfrm_usersa_flush *p;
	struct nlmsghdr *nlh;
	struct sk_buff *skb;
	int len = NLMSG_ALIGN(sizeof(struct xfrm_usersa_flush));

	skb = nlmsg_new(len, GFP_ATOMIC);
	if (skb == NULL)
		return -ENOMEM;

	nlh = nlmsg_put(skb, c->pid, c->seq, XFRM_MSG_FLUSHSA, sizeof(*p), 0);
	if (nlh == NULL) {
		kfree_skb(skb);
		return -EMSGSIZE;
	}

	p = nlmsg_data(nlh);
	p->proto = c->data.proto;

	nlmsg_end(skb, nlh);

	return nlmsg_multicast(net->xfrm.nlsk, skb, 0, XFRMNLGRP_SA, GFP_ATOMIC);
}

static inline size_t xfrm_sa_len(struct xfrm_state *x)
{
	size_t l = 0;
	if (x->aead)
		l += nla_total_size(aead_len(x->aead));
	if (x->aalg) {
		l += nla_total_size(sizeof(struct xfrm_algo) +
				    (x->aalg->alg_key_len + 7) / 8);
		l += nla_total_size(xfrm_alg_auth_len(x->aalg));
	}
	if (x->ealg)
		l += nla_total_size(xfrm_alg_len(x->ealg));
	if (x->calg)
		l += nla_total_size(sizeof(*x->calg));
	if (x->encap)
		l += nla_total_size(sizeof(*x->encap));
	if (x->tfcpad)
		l += nla_total_size(sizeof(x->tfcpad));
	if (x->replay_esn)
		l += nla_total_size(xfrm_replay_state_esn_len(x->replay_esn));
	if (x->security)
		l += nla_total_size(sizeof(struct xfrm_user_sec_ctx) +
				    x->security->ctx_len);
	if (x->coaddr)
		l += nla_total_size(sizeof(*x->coaddr));

	/* Must count x->lastused as it may become non-zero behind our back. */
	l += nla_total_size(sizeof(u64));

	return l;
}

static int xfrm_notify_sa(struct xfrm_state *x, const struct km_event *c)
{
	struct net *net = xs_net(x);
	struct xfrm_usersa_info *p;
	struct xfrm_usersa_id *id;
	struct nlmsghdr *nlh;
	struct sk_buff *skb;
	int len = xfrm_sa_len(x);
	int headlen;

	headlen = sizeof(*p);
	if (c->event == XFRM_MSG_DELSA) {
		len += nla_total_size(headlen);
		headlen = sizeof(*id);
		len += nla_total_size(sizeof(struct xfrm_mark));
	}
	len += NLMSG_ALIGN(headlen);

	skb = nlmsg_new(len, GFP_ATOMIC);
	if (skb == NULL)
		return -ENOMEM;

	nlh = nlmsg_put(skb, c->pid, c->seq, c->event, headlen, 0);
	if (nlh == NULL)
		goto nla_put_failure;

	p = nlmsg_data(nlh);
	if (c->event == XFRM_MSG_DELSA) {
		struct nlattr *attr;

		id = nlmsg_data(nlh);
		memcpy(&id->daddr, &x->id.daddr, sizeof(id->daddr));
		id->spi = x->id.spi;
		id->family = x->props.family;
		id->proto = x->id.proto;

		attr = nla_reserve(skb, XFRMA_SA, sizeof(*p));
		if (attr == NULL)
			goto nla_put_failure;

		p = nla_data(attr);
	}

	if (copy_to_user_state_extra(x, p, skb))
		goto nla_put_failure;

	nlmsg_end(skb, nlh);

	return nlmsg_multicast(net->xfrm.nlsk, skb, 0, XFRMNLGRP_SA, GFP_ATOMIC);

nla_put_failure:
	/* Somebody screwed up with xfrm_sa_len! */
	WARN_ON(1);
	kfree_skb(skb);
	return -1;
}

static int xfrm_send_state_notify(struct xfrm_state *x, const struct km_event *c)
{

	switch (c->event) {
	case XFRM_MSG_EXPIRE:
		return xfrm_exp_state_notify(x, c);
	case XFRM_MSG_NEWAE:
		return xfrm_aevent_state_notify(x, c);
	case XFRM_MSG_DELSA:
	case XFRM_MSG_UPDSA:
	case XFRM_MSG_NEWSA:
		return xfrm_notify_sa(x, c);
	case XFRM_MSG_FLUSHSA:
		return xfrm_notify_sa_flush(c);
	default:
		printk(KERN_NOTICE "xfrm_user: Unknown SA event %d\n",
		       c->event);
		break;
	}

	return 0;

}

static inline size_t xfrm_acquire_msgsize(struct xfrm_state *x,
					  struct xfrm_policy *xp)
{
	return NLMSG_ALIGN(sizeof(struct xfrm_user_acquire))
	       + nla_total_size(sizeof(struct xfrm_user_tmpl) * xp->xfrm_nr)
	       + nla_total_size(sizeof(struct xfrm_mark))
	       + nla_total_size(xfrm_user_sec_ctx_size(x->security))
	       + userpolicy_type_attrsize();
}

static int build_acquire(struct sk_buff *skb, struct xfrm_state *x,
			 struct xfrm_tmpl *xt, struct xfrm_policy *xp,
			 int dir)
{
	struct xfrm_user_acquire *ua;
	struct nlmsghdr *nlh;
	__u32 seq = xfrm_get_acqseq();

	nlh = nlmsg_put(skb, 0, 0, XFRM_MSG_ACQUIRE, sizeof(*ua), 0);
	if (nlh == NULL)
		return -EMSGSIZE;

	ua = nlmsg_data(nlh);
	memcpy(&ua->id, &x->id, sizeof(ua->id));
	memcpy(&ua->saddr, &x->props.saddr, sizeof(ua->saddr));
	memcpy(&ua->sel, &x->sel, sizeof(ua->sel));
	copy_to_user_policy(xp, &ua->policy, dir);
	ua->aalgos = xt->aalgos;
	ua->ealgos = xt->ealgos;
	ua->calgos = xt->calgos;
	ua->seq = x->km.seq = seq;

	if (copy_to_user_tmpl(xp, skb) < 0)
		goto nlmsg_failure;
	if (copy_to_user_state_sec_ctx(x, skb))
		goto nlmsg_failure;
	if (copy_to_user_policy_type(xp->type, skb) < 0)
		goto nlmsg_failure;
	if (xfrm_mark_put(skb, &xp->mark))
		goto nla_put_failure;

	return nlmsg_end(skb, nlh);

nla_put_failure:
nlmsg_failure:
	nlmsg_cancel(skb, nlh);
	return -EMSGSIZE;
}

static int xfrm_send_acquire(struct xfrm_state *x, struct xfrm_tmpl *xt,
			     struct xfrm_policy *xp, int dir)
{
	struct net *net = xs_net(x);
	struct sk_buff *skb;

	skb = nlmsg_new(xfrm_acquire_msgsize(x, xp), GFP_ATOMIC);
	if (skb == NULL)
		return -ENOMEM;

	if (build_acquire(skb, x, xt, xp, dir) < 0)
		BUG();

	return nlmsg_multicast(net->xfrm.nlsk, skb, 0, XFRMNLGRP_ACQUIRE, GFP_ATOMIC);
}

/* User gives us xfrm_user_policy_info followed by an array of 0
 * or more templates.
 */
static struct xfrm_policy *xfrm_compile_policy(struct sock *sk, int opt,
					       u8 *data, int len, int *dir)
{
	struct net *net = sock_net(sk);
	struct xfrm_userpolicy_info *p = (struct xfrm_userpolicy_info *)data;
	struct xfrm_user_tmpl *ut = (struct xfrm_user_tmpl *) (p + 1);
	struct xfrm_policy *xp;
	int nr;

	switch (sk->sk_family) {
	case AF_INET:
		if (opt != IP_XFRM_POLICY) {
			*dir = -EOPNOTSUPP;
			return NULL;
		}
		break;
#if defined(CONFIG_IPV6) || defined(CONFIG_IPV6_MODULE)
	case AF_INET6:
		if (opt != IPV6_XFRM_POLICY) {
			*dir = -EOPNOTSUPP;
			return NULL;
		}
		break;
#endif
	default:
		*dir = -EINVAL;
		return NULL;
	}

	*dir = -EINVAL;

	if (len < sizeof(*p) ||
	    verify_newpolicy_info(p))
		return NULL;

	nr = ((len - sizeof(*p)) / sizeof(*ut));
	if (validate_tmpl(nr, ut, p->sel.family))
		return NULL;

	if (p->dir > XFRM_POLICY_OUT)
		return NULL;

	xp = xfrm_policy_alloc(net, GFP_ATOMIC);
	if (xp == NULL) {
		*dir = -ENOBUFS;
		return NULL;
	}

	copy_from_user_policy(xp, p);
	xp->type = XFRM_POLICY_TYPE_MAIN;
	copy_templates(xp, ut, nr);

	*dir = p->dir;

	return xp;
}

static inline size_t xfrm_polexpire_msgsize(struct xfrm_policy *xp)
{
	return NLMSG_ALIGN(sizeof(struct xfrm_user_polexpire))
	       + nla_total_size(sizeof(struct xfrm_user_tmpl) * xp->xfrm_nr)
	       + nla_total_size(xfrm_user_sec_ctx_size(xp->security))
	       + nla_total_size(sizeof(struct xfrm_mark))
	       + userpolicy_type_attrsize();
}

static int build_polexpire(struct sk_buff *skb, struct xfrm_policy *xp,
			   int dir, const struct km_event *c)
{
	struct xfrm_user_polexpire *upe;
	struct nlmsghdr *nlh;
	int hard = c->data.hard;

	nlh = nlmsg_put(skb, c->pid, 0, XFRM_MSG_POLEXPIRE, sizeof(*upe), 0);
	if (nlh == NULL)
		return -EMSGSIZE;

	upe = nlmsg_data(nlh);
	copy_to_user_policy(xp, &upe->pol, dir);
	if (copy_to_user_tmpl(xp, skb) < 0)
		goto nlmsg_failure;
	if (copy_to_user_sec_ctx(xp, skb))
		goto nlmsg_failure;
	if (copy_to_user_policy_type(xp->type, skb) < 0)
		goto nlmsg_failure;
	if (xfrm_mark_put(skb, &xp->mark))
		goto nla_put_failure;
	upe->hard = !!hard;

	return nlmsg_end(skb, nlh);

nla_put_failure:
nlmsg_failure:
	nlmsg_cancel(skb, nlh);
	return -EMSGSIZE;
}

static int xfrm_exp_policy_notify(struct xfrm_policy *xp, int dir, const struct km_event *c)
{
	struct net *net = xp_net(xp);
	struct sk_buff *skb;

	skb = nlmsg_new(xfrm_polexpire_msgsize(xp), GFP_ATOMIC);
	if (skb == NULL)
		return -ENOMEM;

	if (build_polexpire(skb, xp, dir, c) < 0)
		BUG();

	return nlmsg_multicast(net->xfrm.nlsk, skb, 0, XFRMNLGRP_EXPIRE, GFP_ATOMIC);
}

static int xfrm_notify_policy(struct xfrm_policy *xp, int dir, const struct km_event *c)
{
	struct net *net = xp_net(xp);
	struct xfrm_userpolicy_info *p;
	struct xfrm_userpolicy_id *id;
	struct nlmsghdr *nlh;
	struct sk_buff *skb;
	int len = nla_total_size(sizeof(struct xfrm_user_tmpl) * xp->xfrm_nr);
	int headlen;

	headlen = sizeof(*p);
	if (c->event == XFRM_MSG_DELPOLICY) {
		len += nla_total_size(headlen);
		headlen = sizeof(*id);
	}
	len += userpolicy_type_attrsize();
	len += nla_total_size(sizeof(struct xfrm_mark));
	len += NLMSG_ALIGN(headlen);

	skb = nlmsg_new(len, GFP_ATOMIC);
	if (skb == NULL)
		return -ENOMEM;

	nlh = nlmsg_put(skb, c->pid, c->seq, c->event, headlen, 0);
	if (nlh == NULL)
		goto nlmsg_failure;

	p = nlmsg_data(nlh);
	if (c->event == XFRM_MSG_DELPOLICY) {
		struct nlattr *attr;

		id = nlmsg_data(nlh);
		memset(id, 0, sizeof(*id));
		id->dir = dir;
		if (c->data.byid)
			id->index = xp->index;
		else
			memcpy(&id->sel, &xp->selector, sizeof(id->sel));

		attr = nla_reserve(skb, XFRMA_POLICY, sizeof(*p));
		if (attr == NULL)
			goto nlmsg_failure;

		p = nla_data(attr);
	}

	copy_to_user_policy(xp, p, dir);
	if (copy_to_user_tmpl(xp, skb) < 0)
		goto nlmsg_failure;
	if (copy_to_user_policy_type(xp->type, skb) < 0)
		goto nlmsg_failure;

	if (xfrm_mark_put(skb, &xp->mark))
		goto nla_put_failure;

	nlmsg_end(skb, nlh);

	return nlmsg_multicast(net->xfrm.nlsk, skb, 0, XFRMNLGRP_POLICY, GFP_ATOMIC);

nla_put_failure:
nlmsg_failure:
	kfree_skb(skb);
	return -1;
}

static int xfrm_notify_policy_flush(const struct km_event *c)
{
	struct net *net = c->net;
	struct nlmsghdr *nlh;
	struct sk_buff *skb;

	skb = nlmsg_new(userpolicy_type_attrsize(), GFP_ATOMIC);
	if (skb == NULL)
		return -ENOMEM;

	nlh = nlmsg_put(skb, c->pid, c->seq, XFRM_MSG_FLUSHPOLICY, 0, 0);
	if (nlh == NULL)
		goto nlmsg_failure;
	if (copy_to_user_policy_type(c->data.type, skb) < 0)
		goto nlmsg_failure;

	nlmsg_end(skb, nlh);

	return nlmsg_multicast(net->xfrm.nlsk, skb, 0, XFRMNLGRP_POLICY, GFP_ATOMIC);

nlmsg_failure:
	kfree_skb(skb);
	return -1;
}

static int xfrm_send_policy_notify(struct xfrm_policy *xp, int dir, const struct km_event *c)
{

	switch (c->event) {
	case XFRM_MSG_NEWPOLICY:
	case XFRM_MSG_UPDPOLICY:
	case XFRM_MSG_DELPOLICY:
		return xfrm_notify_policy(xp, dir, c);
	case XFRM_MSG_FLUSHPOLICY:
		return xfrm_notify_policy_flush(c);
	case XFRM_MSG_POLEXPIRE:
		return xfrm_exp_policy_notify(xp, dir, c);
	default:
		printk(KERN_NOTICE "xfrm_user: Unknown Policy event %d\n",
		       c->event);
	}

	return 0;

}

static inline size_t xfrm_report_msgsize(void)
{
	return NLMSG_ALIGN(sizeof(struct xfrm_user_report));
}

static int build_report(struct sk_buff *skb, u8 proto,
			struct xfrm_selector *sel, xfrm_address_t *addr)
{
	struct xfrm_user_report *ur;
	struct nlmsghdr *nlh;

	nlh = nlmsg_put(skb, 0, 0, XFRM_MSG_REPORT, sizeof(*ur), 0);
	if (nlh == NULL)
		return -EMSGSIZE;

	ur = nlmsg_data(nlh);
	ur->proto = proto;
	memcpy(&ur->sel, sel, sizeof(ur->sel));

	if (addr)
		NLA_PUT(skb, XFRMA_COADDR, sizeof(*addr), addr);

	return nlmsg_end(skb, nlh);

nla_put_failure:
	nlmsg_cancel(skb, nlh);
	return -EMSGSIZE;
}

static int xfrm_send_report(struct net *net, u8 proto,
			    struct xfrm_selector *sel, xfrm_address_t *addr)
{
	struct sk_buff *skb;

	skb = nlmsg_new(xfrm_report_msgsize(), GFP_ATOMIC);
	if (skb == NULL)
		return -ENOMEM;

	if (build_report(skb, proto, sel, addr) < 0)
		BUG();

	return nlmsg_multicast(net->xfrm.nlsk, skb, 0, XFRMNLGRP_REPORT, GFP_ATOMIC);
}

static inline size_t xfrm_mapping_msgsize(void)
{
	return NLMSG_ALIGN(sizeof(struct xfrm_user_mapping));
}

static int build_mapping(struct sk_buff *skb, struct xfrm_state *x,
			 xfrm_address_t *new_saddr, __be16 new_sport)
{
	struct xfrm_user_mapping *um;
	struct nlmsghdr *nlh;

	nlh = nlmsg_put(skb, 0, 0, XFRM_MSG_MAPPING, sizeof(*um), 0);
	if (nlh == NULL)
		return -EMSGSIZE;

	um = nlmsg_data(nlh);

	memcpy(&um->id.daddr, &x->id.daddr, sizeof(um->id.daddr));
	um->id.spi = x->id.spi;
	um->id.family = x->props.family;
	um->id.proto = x->id.proto;
	memcpy(&um->new_saddr, new_saddr, sizeof(um->new_saddr));
	memcpy(&um->old_saddr, &x->props.saddr, sizeof(um->old_saddr));
	um->new_sport = new_sport;
	um->old_sport = x->encap->encap_sport;
	um->reqid = x->props.reqid;

	return nlmsg_end(skb, nlh);
}

static int xfrm_send_mapping(struct xfrm_state *x, xfrm_address_t *ipaddr,
			     __be16 sport)
{
	struct net *net = xs_net(x);
	struct sk_buff *skb;

	if (x->id.proto != IPPROTO_ESP)
		return -EINVAL;

	if (!x->encap)
		return -EINVAL;

	skb = nlmsg_new(xfrm_mapping_msgsize(), GFP_ATOMIC);
	if (skb == NULL)
		return -ENOMEM;

	if (build_mapping(skb, x, ipaddr, sport) < 0)
		BUG();

	return nlmsg_multicast(net->xfrm.nlsk, skb, 0, XFRMNLGRP_MAPPING, GFP_ATOMIC);
}

static struct xfrm_mgr netlink_mgr = {
	.id		= "netlink",
	.notify		= xfrm_send_state_notify,
	.acquire	= xfrm_send_acquire,
	.compile_policy	= xfrm_compile_policy,
	.notify_policy	= xfrm_send_policy_notify,
	.report		= xfrm_send_report,
	.migrate	= xfrm_send_migrate,
	.new_mapping	= xfrm_send_mapping,
};

static int __net_init xfrm_user_net_init(struct net *net)
{
	struct sock *nlsk;

	nlsk = netlink_kernel_create(net, NETLINK_XFRM, XFRMNLGRP_MAX,
				     xfrm_netlink_rcv, NULL, THIS_MODULE);
	if (nlsk == NULL)
		return -ENOMEM;
	net->xfrm.nlsk_stash = nlsk; /* Don't set to NULL */
	rcu_assign_pointer(net->xfrm.nlsk, nlsk);
	return 0;
}

static void __net_exit xfrm_user_net_exit(struct list_head *net_exit_list)
{
	struct net *net;
	list_for_each_entry(net, net_exit_list, exit_list)
		rcu_assign_pointer(net->xfrm.nlsk, NULL);
	synchronize_net();
	list_for_each_entry(net, net_exit_list, exit_list)
		netlink_kernel_release(net->xfrm.nlsk_stash);
}

static struct pernet_operations xfrm_user_net_ops = {
	.init	    = xfrm_user_net_init,
	.exit_batch = xfrm_user_net_exit,
};

static int __init xfrm_user_init(void)
{
	int rv;

	printk(KERN_INFO "Initializing XFRM netlink socket\n");

	rv = register_pernet_subsys(&xfrm_user_net_ops);
	if (rv < 0)
		return rv;
	rv = xfrm_register_km(&netlink_mgr);
	if (rv < 0)
		unregister_pernet_subsys(&xfrm_user_net_ops);
	return rv;
}

static void __exit xfrm_user_exit(void)
{
	xfrm_unregister_km(&netlink_mgr);
	unregister_pernet_subsys(&xfrm_user_net_ops);
}

module_init(xfrm_user_init);
module_exit(xfrm_user_exit);
MODULE_LICENSE("GPL");
MODULE_ALIAS_NET_PF_PROTO(PF_NETLINK, NETLINK_XFRM);
<|MERGE_RESOLUTION|>--- conflicted
+++ resolved
@@ -127,12 +127,9 @@
 	if (!rt)
 		return 0;
 
-<<<<<<< HEAD
-=======
 	if (p->id.proto != IPPROTO_ESP)
 		return -EINVAL;
 
->>>>>>> 00b317a4
 	if (p->replay_window != 0)
 		return -EINVAL;
 
@@ -366,8 +363,6 @@
 	return 0;
 }
 
-<<<<<<< HEAD
-=======
 static inline int xfrm_replay_verify_len(struct xfrm_replay_state_esn *replay_esn,
 					 struct nlattr *rp)
 {
@@ -385,7 +380,6 @@
 	return 0;
 }
 
->>>>>>> 00b317a4
 static int xfrm_alloc_replay_state_esn(struct xfrm_replay_state_esn **replay_esn,
 				       struct xfrm_replay_state_esn **preplay_esn,
 				       struct nlattr *rta)
