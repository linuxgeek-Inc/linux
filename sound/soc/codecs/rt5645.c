--- conflicted
+++ resolved
@@ -3739,8 +3739,6 @@
 	{ }
 };
 
-<<<<<<< HEAD
-=======
 static bool rt5645_check_dp(struct device *dev)
 {
 	if (device_property_present(dev, "realtek,in2-differential") ||
@@ -3752,7 +3750,6 @@
 	return false;
 }
 
->>>>>>> 4ac71d1b
 static int rt5645_parse_dt(struct rt5645_priv *rt5645, struct device *dev)
 {
 	rt5645->pdata.in2_diff = device_property_read_bool(dev,
@@ -3793,15 +3790,10 @@
 
 	if (pdata)
 		rt5645->pdata = *pdata;
-<<<<<<< HEAD
-	else
-		rt5645_parse_dt(rt5645, &i2c->dev);
-=======
 	else if (rt5645_check_dp(&i2c->dev))
 		rt5645_parse_dt(rt5645, &i2c->dev);
 	else
 		rt5645->pdata = jd_mode3_platform_data;
->>>>>>> 4ac71d1b
 
 	if (quirk != -1) {
 		rt5645->pdata.in2_diff = QUIRK_IN2_DIFF(quirk);
